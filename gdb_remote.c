/*
 Copyright 2013 Michael Pavone
 This file is part of BlastEm.
 BlastEm is free software distributed under the terms of the GNU General Public License version 3 or greater. See COPYING for full license text.
*/
#ifdef _WIN32
#define WINVER 0x501
#include <winsock2.h>
#include <ws2tcpip.h>

int gdb_sock;
#define GDB_IN_FD gdb_sock
#define GDB_OUT_FD gdb_sock
#define GDB_READ(fd, buf, bufsize) recv(fd, buf, bufsize, 0)
#define GDB_WRITE(fd, buf, bufsize) send(fd, buf, bufsize, 0)
#else
#define GDB_IN_FD STDIN_FILENO
#define GDB_OUT_FD STDOUT_FILENO
#define GDB_READ read
#define GDB_WRITE write
#endif

#include "gdb_remote.h"
#include "68kinst.h"
#include "debug.h"
#include "util.h"
#include <unistd.h>
#include <fcntl.h>
#include <stddef.h>
#include <stdlib.h>
#include <stdio.h>
#include <string.h>



#define INITIAL_BUFFER_SIZE (16*1024)

#ifdef DO_DEBUG_PRINT
#define dfprintf fprintf
#else
#define dfprintf
#endif

char * buf = NULL;
char * curbuf = NULL;
char * end = NULL;
size_t bufsize;
int cont = 0;
int expect_break_response=0;
uint32_t resume_pc;


static uint16_t branch_t;
static uint16_t branch_f;

static bp_def * breakpoints = NULL;
static uint32_t bp_index = 0;


void hex_32(uint32_t num, char * out)
{
	for (int32_t shift = 28; shift >= 0; shift -= 4)
	{
		uint8_t nibble = num >> shift & 0xF;
		*(out++) = nibble > 9 ? nibble - 0xA + 'A' : nibble + '0';
	}
}

void hex_16(uint16_t num, char * out)
{
	for (int16_t shift = 14; shift >= 0; shift -= 4)
	{
		uint8_t nibble = num >> shift & 0xF;
		*(out++) = nibble > 9 ? nibble - 0xA + 'A' : nibble + '0';
	}
}

void hex_8(uint8_t num, char * out)
{
	uint8_t nibble = num >> 4;
	*(out++) = nibble > 9 ? nibble - 0xA + 'A' : nibble + '0';
	nibble = num & 0xF;
	*out = nibble > 9 ? nibble - 0xA + 'A' : nibble + '0';
}

void gdb_calc_checksum(char * command, char *out)
{
	uint8_t checksum = 0;
	while (*command)
	{
		checksum += *(command++);
	}
	hex_8(checksum, out);
}

void write_or_die(int fd, const void *buf, size_t count)
{
	if (GDB_WRITE(fd, buf, count) < count) {
		fatal_error("Error writing to stdout\n");
	}
}

void gdb_send_command(char * command)
{
	char end[3];
	write_or_die(GDB_OUT_FD, "$", 1);
	write_or_die(GDB_OUT_FD, command, strlen(command));
	end[0] = '#';
	gdb_calc_checksum(command, end+1);
	write_or_die(GDB_OUT_FD, end, 3);
	dfprintf(stderr, "Sent $%s#%c%c\n", command, end[1], end[2]);
}

uint32_t calc_status(m68k_context * context)
{
	uint32_t status = context->status << 3;
	for (int i = 0; i < 5; i++)
	{
		status <<= 1;
		status |= context->flags[i];
	}
	return status;
}

void update_status(m68k_context * context, uint16_t value)
{
	context->status = value >> 8;
	for (int i = 4; i >= 0; i--)
	{
		context->flags[i] = value & 1;
		value >>= 1;
	}
}

<<<<<<< HEAD
static uint8_t m68k_read_byte(m68k_context * context, uint32_t address)
=======
uint8_t m68k_read_byte(m68k_context * context, uint32_t address)
>>>>>>> 05486c58
{
	
	genesis_context *gen = context->system;
	//TODO: Use generated read/write functions to support access to hardware that is not ROM or RAM
	uint16_t * word = get_native_pointer(address & 0xFFFFFFFE, (void **)context->mem_pointers, &context->options->gen);
	if (word) {	
	if (address & 1) {
		return *word;
	}
	return *word >> 8;
}
	if (address >= 0xA00000 && address < 0xA04000) {
		return gen->zram[address & 0x1FFF];
	}
	return 0;
}

<<<<<<< HEAD
static void m68k_write_byte(m68k_context * context, uint32_t address, uint8_t value)
=======
void m68k_write_byte(m68k_context * context, uint32_t address, uint8_t value)
>>>>>>> 05486c58
{
	genesis_context *gen = context->system;
	//TODO: Use generated read/write functions so that memory map is properly respected
	uint16_t * word = get_native_pointer(address & 0xFFFFFFFE, (void **)context->mem_pointers, &context->options->gen);
	if (word) {
		if (address & 1) {
			*word = (*word & 0xFF00) | value;
		} else {
			*word = (*word & 0xFF) | value << 8;
		}
		//TODO: Deal with this more generally once m68k_handle_code_write can handle it
		if (address >= 0xE00000) {
			m68k_handle_code_write(address, context);
		}
		return;
	}
	if (address >= 0xA00000 && address < 0xA04000) {
		gen->zram[address & 0x1FFF] = value;
		genesis_context * gen = context->system;
#if !defined(NO_Z80) && !defined(NEW_CORE)
		z80_handle_code_write(address & 0x1FFF, gen->z80);
#endif
		return;
	} else {
		return;
	}
}

void gdb_run_command(m68k_context * context, uint32_t pc, char * command)
{
	char send_buf[512];
	dfprintf(stderr, "Received command %s\n", command);
	switch(*command)
	{

	case 'c':
		if (*(command+1) != 0) {
			//TODO: implement resuming at an arbitrary address
			goto not_impl;
		}
		cont = 1;
		expect_break_response = 1;
		break;
	case 's': {
		if (*(command+1) != 0) {
			//TODO: implement resuming at an arbitrary address
			goto not_impl;
		}
		m68kinst inst;
		genesis_context *gen = context->system;
		uint16_t * pc_ptr = get_native_pointer(pc, (void **)context->mem_pointers, &context->options->gen);
		if (!pc_ptr) {
			fatal_error("Entered gdb remote debugger stub at address %X\n", pc);
		}
		uint16_t * after_pc = m68k_decode(pc_ptr, &inst, pc & 0xFFFFFF);
		uint32_t after = pc + (after_pc-pc_ptr)*2;

		if (inst.op == M68K_RTS) {
			after = (read_dma_value(context->aregs[7]/2) << 16) | read_dma_value(context->aregs[7]/2 + 1);
		} else if (inst.op == M68K_RTE || inst.op == M68K_RTR) {
			after = (read_dma_value((context->aregs[7]+2)/2) << 16) | read_dma_value((context->aregs[7]+2)/2 + 1);
		} else if(m68k_is_branch(&inst)) {
			if (inst.op == M68K_BCC && inst.extra.cond != COND_TRUE) {
				branch_f = after;
				branch_t = m68k_branch_target(&inst, context->dregs, context->aregs) & 0xFFFFFF;
				insert_breakpoint(context, branch_t, gdb_debug_enter);
			} else if(inst.op == M68K_DBCC && inst.extra.cond != COND_FALSE) {
				branch_t = after;
				branch_f = m68k_branch_target(&inst, context->dregs, context->aregs) & 0xFFFFFF;
				insert_breakpoint(context, branch_f, gdb_debug_enter);
			} else {
				after = m68k_branch_target(&inst, context->dregs, context->aregs) & 0xFFFFFF;
			}
		}
		insert_breakpoint(context, after, gdb_debug_enter);

		cont = 1;
		expect_break_response = 1;
		break;
	}
	case 'H':
		if (command[1] == 'g' || command[1] == 'c') {;
			//no thread suport, just acknowledge
			gdb_send_command("OK");
		} else {
			goto not_impl;
		}
		break;
	case 'Z': {
		uint8_t type = command[1];
		if (type < '2') {
			uint32_t address = strtoul(command+3, NULL, 16);
			insert_breakpoint(context, address, gdb_debug_enter);
			bp_def *new_bp = malloc(sizeof(bp_def));
			new_bp->next = breakpoints;
			new_bp->address = address;
			new_bp->index = bp_index++;
			breakpoints = new_bp;
			gdb_send_command("OK");
		} else {
			//watchpoints are not currently supported
			gdb_send_command("");
		}
		break;
	}
	case 'z': {
		uint8_t type = command[1];
		if (type < '2') {
			uint32_t address = strtoul(command+3, NULL, 16);
			remove_breakpoint(context, address);
			bp_def **found = find_breakpoint(&breakpoints, address);
			if (*found)
			{
				bp_def * to_remove = *found;
				*found = to_remove->next;
				free(to_remove);
			}
			gdb_send_command("OK");
		} else {
			//watchpoints are not currently supported
			gdb_send_command("");
		}
		break;
	}
	case 'g': {
		char * cur = send_buf;
		for (int i = 0; i < 8; i++)
		{
			hex_32(context->dregs[i], cur);
			cur += 8;
		}
		for (int i = 0; i < 8; i++)
		{
			hex_32(context->aregs[i], cur);
			cur += 8;
		}
		hex_32(calc_status(context), cur);
		cur += 8;
		hex_32(pc, cur);
		cur += 8;
		*cur = 0;
		gdb_send_command(send_buf);
		break;
	}
	case 'm': {
		char * rest;
		uint32_t address = strtoul(command+1, &rest, 16);
		uint32_t size = strtoul(rest+1, NULL, 16);
		if (size > (sizeof(send_buf)-1)/2) {
			size = (sizeof(send_buf)-1)/2;
		}
		char *cur = send_buf;
		while (size)
		{
			hex_8(m68k_read_byte(context, address), cur);
			cur += 2;
			address++;
			size--;
		}
		*cur = 0;
		gdb_send_command(send_buf);
		break;
	}
	case 'M': {
		char * rest;
		uint32_t address = strtoul(command+1, &rest, 16);
		uint32_t size = strtoul(rest+1, &rest, 16);

		char *cur = rest+1;
		while (size)
		{
			char tmp[3];
			tmp[0] = *(cur++);
			tmp[1] = *(cur++);
			tmp[2] = 0;
			m68k_write_byte(context, address, strtoul(tmp, NULL, 16));
			address++;
			size--;
		}
		gdb_send_command("OK");
		break;
	}
	case 'X':
		//binary transfers aren't supported currently as I don't feel like dealing with the escaping
		gdb_send_command("");
		break;
	case 'p': {
		unsigned long reg = strtoul(command+1, NULL, 16);

		if (reg < 8) {
			hex_32(context->dregs[reg], send_buf);
		} else if (reg < 16) {
			hex_32(context->aregs[reg-8], send_buf);
		} else if (reg == 16) {
			hex_32(calc_status(context), send_buf);
		} else if (reg == 17) {
			hex_32(pc, send_buf);
		} else {
			send_buf[0] = 0;
		}
		send_buf[8] = 0;
		gdb_send_command(send_buf);
		break;
	}
	case 'P': {
		char *after = NULL;
		unsigned long reg = strtoul(command+1, &after, 16);
		uint32_t value = strtoul(after+1, NULL, 16);

		if (reg < 8) {
			context->dregs[reg] = value;
		} else if (reg < 16) {
			context->aregs[reg-8] = value;
		} else if (reg == 16) {
			update_status(context, value);
		} else {
			//supporting updates to PC is going to be a pain
			gdb_send_command("E01");
			break;
		}
		gdb_send_command("OK");
		break;
	}
	case 'q':
		if (!memcmp("Supported", command+1, strlen("Supported"))) {
			sprintf(send_buf, "PacketSize=%X", (int)bufsize);
			gdb_send_command(send_buf);
		} else if (!memcmp("Attached", command+1, strlen("Attached"))) {
			//not really meaningful for us, but saying we spawned a new process
			//is probably closest to the truth
			gdb_send_command("0");
		} else if (!memcmp("Offsets", command+1, strlen("Offsets"))) {
			//no relocations, so offsets are all 0
			gdb_send_command("Text=0;Data=0;Bss=0");
		} else if (!memcmp("Symbol", command+1, strlen("Symbol"))) {
			gdb_send_command("");
		} else if (!memcmp("TStatus", command+1, strlen("TStatus"))) {
			//TODO: actual tracepoint support
			gdb_send_command("T0;tnotrun:0");
		} else if (!memcmp("TfV", command+1, strlen("TfV")) || !memcmp("TfP", command+1, strlen("TfP"))) {
			//TODO: actual tracepoint support
			gdb_send_command("");
		} else if (command[1] == 'C') {
			//we only support a single thread currently, so send 1
			gdb_send_command("QC1");
		} else if (!strcmp("fThreadInfo", command + 1)) {
			//we only support a single thread currently, so send 1
			gdb_send_command("m1");
		} else if (!strcmp("sThreadInfo", command + 1)) {
			gdb_send_command("l");
		} else {
			goto not_impl;
		}
		break;
	case 'v':
		if (!memcmp("Cont?", command+1, strlen("Cont?"))) {
			gdb_send_command("vCont;c;C;s;S");
		} else if (!strcmp("MustReplyEmpty", command + 1)) {
			gdb_send_command("");
		} else if (!memcmp("Cont;", command+1, strlen("Cont;"))) {
			switch (*(command + 1 + strlen("Cont;")))
			{
			case 'c':
			case 'C':
				//might be interesting to have continue with signal fire a
				//trap exception or something, but for no we'll treat it as
				//a normal continue
				cont = 1;
				expect_break_response = 1;
				break;
			case 's':
			case 'S': {
				m68kinst inst;
				genesis_context *gen = context->system;
				uint16_t * pc_ptr = get_native_pointer(pc, (void **)context->mem_pointers, &context->options->gen);
				if (!pc_ptr) {
					fatal_error("Entered gdb remote debugger stub at address %X\n", pc);
				}
				uint16_t * after_pc = m68k_decode(pc_ptr, &inst, pc & 0xFFFFFF);
				uint32_t after = pc + (after_pc-pc_ptr)*2;

				if (inst.op == M68K_RTS) {
					after = (read_dma_value(context->aregs[7]/2) << 16) | read_dma_value(context->aregs[7]/2 + 1);
				} else if (inst.op == M68K_RTE || inst.op == M68K_RTR) {
					after = (read_dma_value((context->aregs[7]+2)/2) << 16) | read_dma_value((context->aregs[7]+2)/2 + 1);
				} else if(m68k_is_branch(&inst)) {
					if (inst.op == M68K_BCC && inst.extra.cond != COND_TRUE) {
						branch_f = after;
						branch_t = m68k_branch_target(&inst, context->dregs, context->aregs) & 0xFFFFFF;
						insert_breakpoint(context, branch_t, gdb_debug_enter);
					} else if(inst.op == M68K_DBCC && inst.extra.cond != COND_FALSE) {
						branch_t = after;
						branch_f = m68k_branch_target(&inst, context->dregs, context->aregs) & 0xFFFFFF;
						insert_breakpoint(context, branch_f, gdb_debug_enter);
					} else {
						after = m68k_branch_target(&inst, context->dregs, context->aregs) & 0xFFFFFF;
					}
				}
				insert_breakpoint(context, after, gdb_debug_enter);

				cont = 1;
				expect_break_response = 1;
				break;
			}
			default:
				goto not_impl;
			}
		} else {
			goto not_impl;
		}
		break;
	case '?':
		gdb_send_command("S05");
		break;
	default:
		goto not_impl;

	}
	return;
not_impl:
	fatal_error("Command %s is not implemented, exiting...\n", command);
}

void  gdb_debug_enter(m68k_context * context, uint32_t pc)
{
	dfprintf(stderr, "Entered debugger at address %X\n", pc);
	if (expect_break_response) {
		gdb_send_command("S05");
		expect_break_response = 0;
	}
	if ((pc & 0xFFFFFF) == branch_t) {
		bp_def ** f_bp = find_breakpoint(&breakpoints, branch_f);
		if (!*f_bp) {
			remove_breakpoint(context, branch_f);
		}
		branch_t = branch_f = 0;
	} else if((pc & 0xFFFFFF) == branch_f) {
		bp_def ** t_bp = find_breakpoint(&breakpoints, branch_t);
		if (!*t_bp) {
			remove_breakpoint(context, branch_t);
		}
		branch_t = branch_f = 0;
	}
	//Check if this is a user set breakpoint, or just a temporary one
	bp_def ** this_bp = find_breakpoint(&breakpoints, pc & 0xFFFFFF);
	if (!*this_bp) {
		remove_breakpoint(context, pc & 0xFFFFFF);
	}
	resume_pc = pc;
	cont = 0;
	uint8_t partial = 0;
	while(!cont)
	{
		if (!curbuf) {
			int numread = GDB_READ(GDB_IN_FD, buf, bufsize);
			if (numread < 0) {
				fatal_error("Failed to read on GDB input file descriptor\n");
			}
			dfprintf(stderr, "read %d bytes\n", numread);
			curbuf = buf;
			end = buf + numread;
		} else if (partial) {
			if (curbuf != buf) {
				memmove(curbuf, buf, end-curbuf);
				end -= curbuf - buf;
			}
			int numread = GDB_READ(GDB_IN_FD, end, bufsize - (end-buf));
			end += numread;
			curbuf = buf;
		}
		for (; curbuf < end; curbuf++)
		{
			if (*curbuf == '$')
			{
				curbuf++;
				char * start = curbuf;
				while (curbuf < end && *curbuf != '#') {
					curbuf++;
				}
				if (*curbuf == '#') {
					//check to make sure we've received the checksum bytes
					if (end-curbuf >= 2) {
						//TODO: verify checksum
						//Null terminate payload
						*curbuf = 0;
						//send acknowledgement
						if (GDB_WRITE(GDB_OUT_FD, "+", 1) < 1) {
							fatal_error("Error writing to stdout\n");
						}
						gdb_run_command(context, pc, start);
						curbuf += 2;
					}
				} else {
					curbuf--;
					partial = 1;
					break;
				}
			} else {
				dfprintf(stderr, "Ignoring character %c\n", *curbuf);
			}
		}
		if (curbuf == end) {
			curbuf = NULL;
		}
	}
}

#ifdef _WIN32
void gdb_cleanup(void)
{
	WSACleanup();
}
WSADATA wsa_data;
#endif

void gdb_remote_init(void)
{
	buf = malloc(INITIAL_BUFFER_SIZE);
	curbuf = NULL;
	bufsize = INITIAL_BUFFER_SIZE;
#ifdef _WIN32
	WSAStartup(MAKEWORD(2,2), &wsa_data);

	struct addrinfo request, *result;
	memset(&request, 0, sizeof(request));
	request.ai_family = AF_INET;
	request.ai_socktype = SOCK_STREAM;
	request.ai_flags = AI_PASSIVE;
	getaddrinfo("localhost", "1234", &request, &result);

	int listen_sock = socket(result->ai_family, result->ai_socktype, result->ai_protocol);
	if (listen_sock < 0) {
		fatal_error("Failed to open GDB remote debugging socket");
	}
	if (bind(listen_sock, result->ai_addr, result->ai_addrlen) < 0) {
		fatal_error("Failed to bind GDB remote debugging socket");
	}
	if (listen(listen_sock, 1) < 0) {
		fatal_error("Failed to listen on GDB remote debugging socket");
	}
	gdb_sock = accept(listen_sock, NULL, NULL);
	if (gdb_sock < 0) {
		fatal_error("accept returned an error while listening on GDB remote debugging socket");
	}
	closesocket(listen_sock);
#endif
}<|MERGE_RESOLUTION|>--- conflicted
+++ resolved
@@ -132,11 +132,7 @@
 	}
 }
 
-<<<<<<< HEAD
 static uint8_t m68k_read_byte(m68k_context * context, uint32_t address)
-=======
-uint8_t m68k_read_byte(m68k_context * context, uint32_t address)
->>>>>>> 05486c58
 {
 	
 	genesis_context *gen = context->system;
@@ -154,11 +150,7 @@
 	return 0;
 }
 
-<<<<<<< HEAD
 static void m68k_write_byte(m68k_context * context, uint32_t address, uint8_t value)
-=======
-void m68k_write_byte(m68k_context * context, uint32_t address, uint8_t value)
->>>>>>> 05486c58
 {
 	genesis_context *gen = context->system;
 	//TODO: Use generated read/write functions so that memory map is properly respected
