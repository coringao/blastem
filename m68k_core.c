--- conflicted
+++ resolved
@@ -4,17 +4,17 @@
  BlastEm is free software distributed under the terms of the GNU General Public License version 3 or greater. See COPYING for full license text.
 */
 #include "m68k_core.h"
-#ifdef USE_NATIVE
+#ifndef NEW_CORE
 #include "m68k_internal.h"
 #endif
 #include "68kinst.h"
 #include "backend.h"
-#ifdef USE_NATIVE
+#ifndef NEW_CORE
 #include "gen.h"
 #endif
 #include "util.h"
 #include "serialize.h"
-#ifndef USE_NATIVE
+#ifdef NEW_CORE
 #include "musashi/m68kcpu.h"
 #endif
 #include <stdio.h>
@@ -23,7 +23,7 @@
 #include <string.h>
 
 char disasm_buf[1024];
-#ifdef USE_NATIVE
+#ifndef NEW_CORE
 int8_t native_reg(m68k_op_info * op, m68k_options * opts)
 {
 	if (op->addr_mode == MODE_REG) {
@@ -61,7 +61,7 @@
 		printf("a%d: %X\n", i, context->aregs[i]);
 	}
 }
-#ifdef USE_NATIVE
+#ifndef NEW_CORE
 void m68k_read_size(m68k_options *opts, uint8_t size)
 {
 	switch (size)
@@ -779,7 +779,7 @@
 		|| (inst->op == M68K_BCC && inst->extra.cond == COND_TRUE);
 }
 
-#ifdef USE_NATIVE
+#ifndef NEW_CORE
 static void m68k_handle_deferred(m68k_context * context)
 {
 	m68k_options * opts = context->options;
@@ -792,7 +792,7 @@
 
 uint16_t m68k_get_ir(m68k_context *context)
 {
-#ifdef USE_NATIVE
+#ifndef NEW_CORE
 	uint32_t inst_addr = get_instruction_start(context->options, context->last_prefetch_address-2);
 	uint16_t *native_addr = get_native_pointer(inst_addr, (void **)context->mem_pointers, &context->options->gen);
 	if (native_addr) {
@@ -830,7 +830,7 @@
 			.handler = bp_handler,
 			.address = address
 		};
-#ifdef USE_NATIVE
+#ifndef NEW_CORE
 		m68k_breakpoint_patch(context, address, bp_handler, NULL);
 #endif
 	}
@@ -850,7 +850,7 @@
 	return context;
 }
 
-#ifdef USE_NATIVE
+#ifndef NEW_CORE
 typedef enum {
 	RAW_FUNC = 1,
 	BINARY_ARITH,
@@ -1175,7 +1175,7 @@
 			break;
 		}
 	}
-#ifdef USE_NATIVE
+#ifndef NEW_CORE
 	code_ptr native = get_native_address(context->options, address);
 	if (!native) {
 		return;
@@ -1192,7 +1192,7 @@
 void start_68k_context(m68k_context * context, uint32_t address)
 {
 	m68k_options * options = context->options;
-#ifdef USE_NATIVE
+#ifndef NEW_CORE
 	code_ptr addr = get_native_address_trans(context, address);
 	options->start_context(addr, context);
 #else
@@ -1210,7 +1210,7 @@
 
 void resume_68k(m68k_context *context)
 {
-#ifdef USE_NATIVE
+#ifndef NEW_CORE
 	code_ptr addr = context->resume_pc;
 	context->resume_pc = NULL;
 	m68k_options * options = context->options;
@@ -1223,31 +1223,21 @@
 
 void m68k_reset(m68k_context * context)
 {
-#ifdef USE_NATIVE
+#ifndef NEW_CORE
 	//TODO: Actually execute the M68K reset vector rather than simulating some of its behavior
 	uint16_t *reset_vec = get_native_pointer(0, (void **)context->mem_pointers, &context->options->gen);
-	if (!(context->status & 0x20)) {
-		//switching from user to system mode so swap stack pointers
-		context->aregs[8] = context->aregs[7];
-	}
-	context->status = 0x27;
 	context->aregs[7] = reset_vec[0] << 16 | reset_vec[1];
 	uint32_t address = reset_vec[2] << 16 | reset_vec[3];
-<<<<<<< HEAD
 #else
 	m68k_reset_cpu((m68000_base_device *)context);
 	uint32_t address = 0;
 #endif
-=======
-	//interrupt mask may have changed so force a sync
-	sync_components(context, address);
->>>>>>> 97af82b7
 	start_68k_context(context, address);
 }
 
 void m68k_options_free(m68k_options *opts)
 {
-#ifdef USE_NATIVE
+#ifndef NEW_CORE
 	for (uint32_t address = 0; address < opts->gen.address_mask; address += NATIVE_CHUNK_SIZE)
 	{
 		uint32_t chunk = address / NATIVE_CHUNK_SIZE;
@@ -1267,7 +1257,7 @@
 	free(opts);
 }
 
-#ifndef USE_NATIVE
+#ifdef NEW_CORE
 void init_m68k_opts(m68k_options * opts, memmap_chunk * memmap, uint32_t num_chunks, uint32_t clock_divider)
 {
 	memset(opts, 0, sizeof(*opts));
@@ -1283,7 +1273,7 @@
 
 m68k_context * init_68k_context(m68k_options * opts, m68k_reset_handler reset_handler)
 {
-#ifdef USE_NATIVE
+#ifndef NEW_CORE
 	m68k_context * context = calloc(1, sizeof(m68k_context) + ram_size(&opts->gen) / (1 << opts->gen.ram_flags_shift) / 8);
 	context->options = opts;
 #else
@@ -1311,7 +1301,7 @@
 	{
 		save_int32(buf, context->aregs[i]);
 	}
-#ifdef USE_NATIVE
+#ifndef NEW_CORE
 	save_int32(buf, pc);
 	uint16_t sr = context->status << 3;
 	for (int flag = 4; flag >= 0; flag--) {
@@ -1342,7 +1332,7 @@
 	{
 		context->aregs[i] = load_int32(buf);
 	}
-#ifdef USE_NATIVE
+#ifndef NEW_CORE
 	//hack until both PC and IR registers are represented properly
 	context->last_prefetch_address = load_int32(buf);
 	uint16_t sr = load_int16(buf);
@@ -1364,7 +1354,7 @@
 	context->trace_pending = load_int8(buf);
 }
 
-#ifndef USE_NATIVE
+#ifdef NEW_CORE
 void m68k_invalidate_code_range(m68k_context *context, uint32_t start, uint32_t end)
 {
 	m68000_base_device *device = (m68000_base_device *)context;
