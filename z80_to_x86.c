/*
 Copyright 2013 Michael Pavone
 This file is part of BlastEm.
 BlastEm is free software distributed under the terms of the GNU General Public License version 3 or greater. See COPYING for full license text.
*/
#include "z80inst.h"
#include "z80_to_x86.h"
#include "gen_x86.h"
#include "mem.h"
#include <stdio.h>
#include <stdlib.h>
#include <stddef.h>
#include <string.h>

#define MODE_UNUSED (MODE_IMMED-1)

//#define DO_DEBUG_PRINT

#ifdef DO_DEBUG_PRINT
#define dprintf printf
#else
#define dprintf
#endif

<<<<<<< HEAD
uint32_t zbreakpoint_patch(z80_context * context, uint16_t address, code_ptr dst);
=======
extern void z80_read_byte() asm("z80_read_byte");
extern void z80_read_word() asm("z80_read_word");
extern void z80_write_byte() asm("z80_write_byte");
extern void z80_write_word_highfirst() asm("z80_write_word_highfirst");
extern void z80_write_word_lowfirst() asm("z80_write_word_lowfirst");
extern void z80_save_context() asm("z80_save_context");
extern void z80_native_addr() asm("z80_native_addr");
extern void z80_do_sync() asm("z80_do_sync");
extern void z80_handle_cycle_limit_int() asm("z80_handle_cycle_limit_int");
extern void z80_retrans_stub() asm("z80_retrans_stub");
extern void z80_io_read() asm("z80_io_read");
extern void z80_io_write() asm("z80_io_write");
extern void z80_halt() asm("z80_halt");
extern void z80_save_context() asm("z80_save_context");
extern void z80_load_context() asm("z80_load_context");
>>>>>>> 8a7f8bc0

uint8_t z80_size(z80inst * inst)
{
	uint8_t reg = (inst->reg & 0x1F);
	if (reg != Z80_UNUSED && reg != Z80_USE_IMMED) {
		return reg < Z80_BC ? SZ_B : SZ_W;
	}
	//TODO: Handle any necessary special cases
	return SZ_B;
}

void translate_z80_reg(z80inst * inst, host_ea * ea, z80_options * opts)
{
	code_info *code = &opts->gen.code;
	if (inst->reg == Z80_USE_IMMED) {
		ea->mode = MODE_IMMED;
		ea->disp = inst->immed;
	} else if ((inst->reg & 0x1F) == Z80_UNUSED) {
		ea->mode = MODE_UNUSED;
	} else {
		ea->mode = MODE_REG_DIRECT;
		if (inst->reg == Z80_IYH) {
			if ((inst->addr_mode & 0x1F) == Z80_REG && inst->ea_reg == Z80_IYL) {
				mov_rr(code, opts->regs[Z80_IY], opts->gen.scratch1, SZ_W);
				ror_ir(code, 8, opts->gen.scratch1, SZ_W);
				ea->base = opts->gen.scratch1;
			} else {
				ea->base = opts->regs[Z80_IYL];
				ror_ir(code, 8, opts->regs[Z80_IY], SZ_W);
			}
		} else if(opts->regs[inst->reg] >= 0) {
			ea->base = opts->regs[inst->reg];
			if (ea->base >= AH && ea->base <= BH) {
				if ((inst->addr_mode & 0x1F) == Z80_REG) {
					uint8_t other_reg = opts->regs[inst->ea_reg];
					if (other_reg >= R8 || (other_reg >= RSP && other_reg <= RDI)) {
						//we can't mix an *H reg with a register that requires the REX prefix
						ea->base = opts->regs[z80_low_reg(inst->reg)];
						ror_ir(code, 8, ea->base, SZ_W);
					}
				} else if((inst->addr_mode & 0x1F) != Z80_UNUSED && (inst->addr_mode & 0x1F) != Z80_IMMED) {
					//temp regs require REX prefix too
					ea->base = opts->regs[z80_low_reg(inst->reg)];
					ror_ir(code, 8, ea->base, SZ_W);
				}
			}
		} else {
			ea->mode = MODE_REG_DISPLACE8;
			ea->base = opts->gen.context_reg;
			ea->disp = offsetof(z80_context, regs) + inst->reg;
		}
	}
}

void z80_save_reg(z80inst * inst, z80_options * opts)
{
	code_info *code = &opts->gen.code;
	if (inst->reg == Z80_IYH) {
		if ((inst->addr_mode & 0x1F) == Z80_REG && inst->ea_reg == Z80_IYL) {
			ror_ir(code, 8, opts->regs[Z80_IY], SZ_W);
			mov_rr(code, opts->gen.scratch1, opts->regs[Z80_IYL], SZ_B);
			ror_ir(code, 8, opts->regs[Z80_IY], SZ_W);
		} else {
			ror_ir(code, 8, opts->regs[Z80_IY], SZ_W);
		}
	} else if (opts->regs[inst->reg] >= AH && opts->regs[inst->reg] <= BH) {
		if ((inst->addr_mode & 0x1F) == Z80_REG) {
			uint8_t other_reg = opts->regs[inst->ea_reg];
			if (other_reg >= R8 || (other_reg >= RSP && other_reg <= RDI)) {
				//we can't mix an *H reg with a register that requires the REX prefix
				ror_ir(code, 8, opts->regs[z80_low_reg(inst->reg)], SZ_W);
			}
		} else if((inst->addr_mode & 0x1F) != Z80_UNUSED && (inst->addr_mode & 0x1F) != Z80_IMMED) {
			//temp regs require REX prefix too
			ror_ir(code, 8, opts->regs[z80_low_reg(inst->reg)], SZ_W);
		}
	}
}

void translate_z80_ea(z80inst * inst, host_ea * ea, z80_options * opts, uint8_t read, uint8_t modify)
{
	code_info *code = &opts->gen.code;
	uint8_t size, reg, areg;
	ea->mode = MODE_REG_DIRECT;
	areg = read ? opts->gen.scratch1 : opts->gen.scratch2;
	switch(inst->addr_mode & 0x1F)
	{
	case Z80_REG:
		if (inst->ea_reg == Z80_IYH) {
			if (inst->reg == Z80_IYL) {
				mov_rr(code, opts->regs[Z80_IY], opts->gen.scratch1, SZ_W);
				ror_ir(code, 8, opts->gen.scratch1, SZ_W);
				ea->base = opts->gen.scratch1;
			} else {
				ea->base = opts->regs[Z80_IYL];
				ror_ir(code, 8, opts->regs[Z80_IY], SZ_W);
			}
		} else if(opts->regs[inst->ea_reg] >= 0) {
			ea->base = opts->regs[inst->ea_reg];
			if (ea->base >= AH && ea->base <= BH && inst->reg != Z80_UNUSED && inst->reg != Z80_USE_IMMED) {
				uint8_t other_reg = opts->regs[inst->reg];
#ifdef X86_64
				if (other_reg >= R8 || (other_reg >= RSP && other_reg <= RDI)) {
					//we can't mix an *H reg with a register that requires the REX prefix
					ea->base = opts->regs[z80_low_reg(inst->ea_reg)];
					ror_ir(code, 8, ea->base, SZ_W);
				}
#endif
			}
		} else {
			ea->mode = MODE_REG_DISPLACE8;
			ea->base = opts->gen.context_reg;
			ea->disp = offsetof(z80_context, regs) + inst->ea_reg;
		}
		break;
	case Z80_REG_INDIRECT:
		mov_rr(code, opts->regs[inst->ea_reg], areg, SZ_W);
		size = z80_size(inst);
		if (read) {
			if (modify) {
				//push_r(code, opts->gen.scratch1);
				mov_rrdisp(code, opts->gen.scratch1, opts->gen.context_reg, offsetof(z80_context, scratch1), SZ_W);
			}
			if (size == SZ_B) {
				call(code, opts->read_8);
			} else {
				call(code, opts->read_16);
			}
			if (modify) {
				//pop_r(code, opts->gen.scratch2);
				mov_rdispr(code, opts->gen.context_reg, offsetof(z80_context, scratch1), opts->gen.scratch2, SZ_W);
			}
		}
		ea->base = opts->gen.scratch1;
		break;
	case Z80_IMMED:
		ea->mode = MODE_IMMED;
		ea->disp = inst->immed;
		break;
	case Z80_IMMED_INDIRECT:
		mov_ir(code, inst->immed, areg, SZ_W);
		size = z80_size(inst);
		if (read) {
			/*if (modify) {
				push_r(code, opts->gen.scratch1);
			}*/
			if (size == SZ_B) {
				call(code, opts->read_8);
			} else {
				call(code, opts->read_16);
			}
			if (modify) {
				//pop_r(code, opts->gen.scratch2);
				mov_ir(code, inst->immed, opts->gen.scratch2, SZ_W);
			}
		}
		ea->base = opts->gen.scratch1;
		break;
	case Z80_IX_DISPLACE:
	case Z80_IY_DISPLACE:
		reg = opts->regs[(inst->addr_mode & 0x1F) == Z80_IX_DISPLACE ? Z80_IX : Z80_IY];
		mov_rr(code, reg, areg, SZ_W);
		add_ir(code, inst->ea_reg & 0x80 ? inst->ea_reg - 256 : inst->ea_reg, areg, SZ_W);
		size = z80_size(inst);
		if (read) {
			if (modify) {
				//push_r(code, opts->gen.scratch1);
				mov_rrdisp(code, opts->gen.scratch1, opts->gen.context_reg, offsetof(z80_context, scratch1), SZ_W);
			}
			if (size == SZ_B) {
				call(code, opts->read_8);
			} else {
				call(code, opts->read_16);
			}
			if (modify) {
				//pop_r(code, opts->gen.scratch2);
				mov_rdispr(code, opts->gen.context_reg, offsetof(z80_context, scratch1), opts->gen.scratch2, SZ_W);
			}
		}
		ea->base = opts->gen.scratch1;
		break;
	case Z80_UNUSED:
		ea->mode = MODE_UNUSED;
		break;
	default:
		fprintf(stderr, "Unrecognized Z80 addressing mode %d\n", inst->addr_mode & 0x1F);
		exit(1);
	}
}

void z80_save_ea(code_info *code, z80inst * inst, z80_options * opts)
{
	if ((inst->addr_mode & 0x1F) == Z80_REG) {
		if (inst->ea_reg == Z80_IYH) {
			if (inst->reg == Z80_IYL) {
				ror_ir(code, 8, opts->regs[Z80_IY], SZ_W);
				mov_rr(code, opts->gen.scratch1, opts->regs[Z80_IYL], SZ_B);
				ror_ir(code, 8, opts->regs[Z80_IY], SZ_W);
			} else {
				ror_ir(code, 8, opts->regs[Z80_IY], SZ_W);
			}
		} else if (inst->reg != Z80_UNUSED && inst->reg != Z80_USE_IMMED && opts->regs[inst->ea_reg] >= AH && opts->regs[inst->ea_reg] <= BH) {
			uint8_t other_reg = opts->regs[inst->reg];
#ifdef X86_64
			if (other_reg >= R8 || (other_reg >= RSP && other_reg <= RDI)) {
				//we can't mix an *H reg with a register that requires the REX prefix
				ror_ir(code, 8, opts->regs[z80_low_reg(inst->ea_reg)], SZ_W);
			}
#endif
		}
	}
}

void z80_save_result(z80_options *opts, z80inst * inst)
{
	switch(inst->addr_mode & 0x1f)
	{
	case Z80_REG_INDIRECT:
	case Z80_IMMED_INDIRECT:
	case Z80_IX_DISPLACE:
	case Z80_IY_DISPLACE:
		if (z80_size(inst) == SZ_B) {
			call(&opts->gen.code, opts->write_8);
		} else {
			call(&opts->gen.code, opts->write_16_lowfirst);
		}
	}
}

enum {
	DONT_READ=0,
	READ
};

enum {
	DONT_MODIFY=0,
	MODIFY
};

uint8_t zf_off(uint8_t flag)
{
	return offsetof(z80_context, flags) + flag;
}

uint8_t zaf_off(uint8_t flag)
{
	return offsetof(z80_context, alt_flags) + flag;
}

uint8_t zar_off(uint8_t reg)
{
	return offsetof(z80_context, alt_regs) + reg;
}

void z80_print_regs_exit(z80_context * context)
{
	printf("A: %X\nB: %X\nC: %X\nD: %X\nE: %X\nHL: %X\nIX: %X\nIY: %X\nSP: %X\n\nIM: %d, IFF1: %d, IFF2: %d\n",
		context->regs[Z80_A], context->regs[Z80_B], context->regs[Z80_C],
		context->regs[Z80_D], context->regs[Z80_E],
		(context->regs[Z80_H] << 8) | context->regs[Z80_L],
		(context->regs[Z80_IXH] << 8) | context->regs[Z80_IXL],
		(context->regs[Z80_IYH] << 8) | context->regs[Z80_IYL],
		context->sp, context->im, context->iff1, context->iff2);
	puts("--Alternate Regs--");
	printf("A: %X\nB: %X\nC: %X\nD: %X\nE: %X\nHL: %X\nIX: %X\nIY: %X\n",
		context->alt_regs[Z80_A], context->alt_regs[Z80_B], context->alt_regs[Z80_C],
		context->alt_regs[Z80_D], context->alt_regs[Z80_E],
		(context->alt_regs[Z80_H] << 8) | context->alt_regs[Z80_L],
		(context->alt_regs[Z80_IXH] << 8) | context->alt_regs[Z80_IXL],
		(context->alt_regs[Z80_IYH] << 8) | context->alt_regs[Z80_IYL]);
	exit(0);
}

void translate_z80inst(z80inst * inst, z80_context * context, uint16_t address, uint8_t interp)
{
	uint32_t num_cycles;
	host_ea src_op, dst_op;
	uint8_t size;
	z80_options *opts = context->options;
	uint8_t * start = opts->gen.code.cur;
	code_info *code = &opts->gen.code;
	if (!interp) {
		check_cycles_int(&opts->gen, address);
		if (context->breakpoint_flags[address / sizeof(uint8_t)] & (1 << (address % sizeof(uint8_t)))) {
			zbreakpoint_patch(context, address, start);
		}
	}
	switch(inst->op)
	{
	case Z80_LD:
		size = z80_size(inst);
		switch (inst->addr_mode & 0x1F)
		{
		case Z80_REG:
		case Z80_REG_INDIRECT:
 			num_cycles = size == SZ_B ? 4 : 6;
			if (inst->ea_reg == Z80_IX || inst->ea_reg == Z80_IY) {
				num_cycles += 4;
			}
			if (inst->reg == Z80_I || inst->ea_reg == Z80_I) {
				num_cycles += 5;
			}
			break;
		case Z80_IMMED:
			num_cycles = size == SZ_B ? 7 : 10;
			break;
		case Z80_IMMED_INDIRECT:
			num_cycles = 10;
			break;
		case Z80_IX_DISPLACE:
		case Z80_IY_DISPLACE:
			num_cycles = 16;
			break;
		}
		if ((inst->reg >= Z80_IXL && inst->reg <= Z80_IYH) || inst->reg == Z80_IX || inst->reg == Z80_IY) {
			num_cycles += 4;
		}
		cycles(&opts->gen, num_cycles);
		if (inst->addr_mode & Z80_DIR) {
			translate_z80_ea(inst, &dst_op, opts, DONT_READ, MODIFY);
			translate_z80_reg(inst, &src_op, opts);
		} else {
			translate_z80_ea(inst, &src_op, opts, READ, DONT_MODIFY);
			translate_z80_reg(inst, &dst_op, opts);
		}
		if (src_op.mode == MODE_REG_DIRECT) {
			if(dst_op.mode == MODE_REG_DISPLACE8) {
				mov_rrdisp(code, src_op.base, dst_op.base, dst_op.disp, size);
			} else {
				mov_rr(code, src_op.base, dst_op.base, size);
			}
		} else if(src_op.mode == MODE_IMMED) {
			mov_ir(code, src_op.disp, dst_op.base, size);
		} else {
			mov_rdispr(code, src_op.base, src_op.disp, dst_op.base, size);
		}
		if (inst->ea_reg == Z80_I && inst->addr_mode == Z80_REG) {
			//ld a, i sets some flags
			//TODO: Implement half-carry flag
			cmp_ir(code, 0, dst_op.base, SZ_B);
			setcc_rdisp(code, CC_Z, opts->gen.context_reg, zf_off(ZF_Z));
			setcc_rdisp(code, CC_S, opts->gen.context_reg, zf_off(ZF_S));
			mov_irdisp(code, 0, opts->gen.context_reg, zf_off(ZF_N), SZ_B);;
			mov_rdispr(code, opts->gen.context_reg, offsetof(z80_context, iff2), opts->gen.scratch1, SZ_B);
			mov_rrdisp(code, opts->gen.scratch1, opts->gen.context_reg, zf_off(ZF_PV), SZ_B);
		}
		z80_save_reg(inst, opts);
		z80_save_ea(code, inst, opts);
		if (inst->addr_mode & Z80_DIR) {
			z80_save_result(opts, inst);
		}
		break;
	case Z80_PUSH:
		cycles(&opts->gen, (inst->reg == Z80_IX || inst->reg == Z80_IY) ? 9 : 5);
		sub_ir(code, 2, opts->regs[Z80_SP], SZ_W);
		if (inst->reg == Z80_AF) {
			mov_rr(code, opts->regs[Z80_A], opts->gen.scratch1, SZ_B);
			shl_ir(code, 8, opts->gen.scratch1, SZ_W);
			mov_rdispr(code, opts->gen.context_reg, zf_off(ZF_S), opts->gen.scratch1, SZ_B);
			shl_ir(code, 1, opts->gen.scratch1, SZ_B);
			or_rdispr(code, opts->gen.context_reg, zf_off(ZF_Z), opts->gen.scratch1, SZ_B);
			shl_ir(code, 2, opts->gen.scratch1, SZ_B);
			or_rdispr(code, opts->gen.context_reg, zf_off(ZF_H), opts->gen.scratch1, SZ_B);
			shl_ir(code, 2, opts->gen.scratch1, SZ_B);
			or_rdispr(code, opts->gen.context_reg, zf_off(ZF_PV), opts->gen.scratch1, SZ_B);
			shl_ir(code, 1, opts->gen.scratch1, SZ_B);
			or_rdispr(code, opts->gen.context_reg, zf_off(ZF_N), opts->gen.scratch1, SZ_B);
			shl_ir(code, 1, opts->gen.scratch1, SZ_B);
			or_rdispr(code, opts->gen.context_reg, zf_off(ZF_C), opts->gen.scratch1, SZ_B);
		} else {
			translate_z80_reg(inst, &src_op, opts);
			mov_rr(code, src_op.base, opts->gen.scratch1, SZ_W);
		}
		mov_rr(code, opts->regs[Z80_SP], opts->gen.scratch2, SZ_W);
		call(code, opts->write_16_highfirst);
		//no call to save_z80_reg needed since there's no chance we'll use the only
		//the upper half of a register pair
		break;
	case Z80_POP:
		cycles(&opts->gen, (inst->reg == Z80_IX || inst->reg == Z80_IY) ? 8 : 4);
		mov_rr(code, opts->regs[Z80_SP], opts->gen.scratch1, SZ_W);
		call(code, opts->read_16);
		add_ir(code, 2, opts->regs[Z80_SP], SZ_W);
		if (inst->reg == Z80_AF) {

			bt_ir(code, 0, opts->gen.scratch1, SZ_W);
			setcc_rdisp(code, CC_C, opts->gen.context_reg, zf_off(ZF_C));
			bt_ir(code, 1, opts->gen.scratch1, SZ_W);
			setcc_rdisp(code, CC_C, opts->gen.context_reg, zf_off(ZF_N));
			bt_ir(code, 2, opts->gen.scratch1, SZ_W);
			setcc_rdisp(code, CC_C, opts->gen.context_reg, zf_off(ZF_PV));
			bt_ir(code, 4, opts->gen.scratch1, SZ_W);
			setcc_rdisp(code, CC_C, opts->gen.context_reg, zf_off(ZF_H));
			bt_ir(code, 6, opts->gen.scratch1, SZ_W);
			setcc_rdisp(code, CC_C, opts->gen.context_reg, zf_off(ZF_Z));
			bt_ir(code, 7, opts->gen.scratch1, SZ_W);
			setcc_rdisp(code, CC_C, opts->gen.context_reg, zf_off(ZF_S));
			shr_ir(code, 8, opts->gen.scratch1, SZ_W);
			mov_rr(code, opts->gen.scratch1, opts->regs[Z80_A], SZ_B);
		} else {
			translate_z80_reg(inst, &src_op, opts);
			mov_rr(code, opts->gen.scratch1, src_op.base, SZ_W);
		}
		//no call to save_z80_reg needed since there's no chance we'll use the only
		//the upper half of a register pair
		break;
	case Z80_EX:
		if (inst->addr_mode == Z80_REG || inst->reg == Z80_HL) {
			num_cycles = 4;
		} else {
			num_cycles = 8;
		}
		cycles(&opts->gen, num_cycles);
		if (inst->addr_mode == Z80_REG) {
			if(inst->reg == Z80_AF) {
				mov_rr(code, opts->regs[Z80_A], opts->gen.scratch1, SZ_B);
				mov_rdispr(code, opts->gen.context_reg, zar_off(Z80_A), opts->regs[Z80_A], SZ_B);
				mov_rrdisp(code, opts->gen.scratch1, opts->gen.context_reg, zar_off(Z80_A), SZ_B);

				//Flags are currently word aligned, so we can move
				//them efficiently a word at a time
				for (int f = ZF_C; f < ZF_NUM; f+=2) {
					mov_rdispr(code, opts->gen.context_reg, zf_off(f), opts->gen.scratch1, SZ_W);
					mov_rdispr(code, opts->gen.context_reg, zaf_off(f), opts->gen.scratch2, SZ_W);
					mov_rrdisp(code, opts->gen.scratch1, opts->gen.context_reg, zaf_off(f), SZ_W);
					mov_rrdisp(code, opts->gen.scratch2, opts->gen.context_reg, zf_off(f), SZ_W);
				}
			} else {
				xchg_rr(code, opts->regs[Z80_DE], opts->regs[Z80_HL], SZ_W);
			}
		} else {
			mov_rr(code, opts->regs[Z80_SP], opts->gen.scratch1, SZ_W);
			call(code, opts->read_8);
			xchg_rr(code, opts->regs[inst->reg], opts->gen.scratch1, SZ_B);
			mov_rr(code, opts->regs[Z80_SP], opts->gen.scratch2, SZ_W);
			call(code, opts->write_8);
			cycles(&opts->gen, 1);
			uint8_t high_reg = z80_high_reg(inst->reg);
			uint8_t use_reg;
			//even though some of the upper halves can be used directly
			//the limitations on mixing *H regs with the REX prefix
			//prevent us from taking advantage of it
			use_reg = opts->regs[inst->reg];
			ror_ir(code, 8, use_reg, SZ_W);
			mov_rr(code, opts->regs[Z80_SP], opts->gen.scratch1, SZ_W);
			add_ir(code, 1, opts->gen.scratch1, SZ_W);
			call(code, opts->read_8);
			xchg_rr(code, use_reg, opts->gen.scratch1, SZ_B);
			mov_rr(code, opts->regs[Z80_SP], opts->gen.scratch2, SZ_W);
			add_ir(code, 1, opts->gen.scratch2, SZ_W);
			call(code, opts->write_8);
			//restore reg to normal rotation
			ror_ir(code, 8, use_reg, SZ_W);
			cycles(&opts->gen, 2);
		}
		break;
	case Z80_EXX:
		cycles(&opts->gen, 4);
		mov_rr(code, opts->regs[Z80_BC], opts->gen.scratch1, SZ_W);
		mov_rr(code, opts->regs[Z80_HL], opts->gen.scratch2, SZ_W);
		mov_rdispr(code, opts->gen.context_reg, zar_off(Z80_C), opts->regs[Z80_BC], SZ_W);
		mov_rdispr(code, opts->gen.context_reg, zar_off(Z80_L), opts->regs[Z80_HL], SZ_W);
		mov_rrdisp(code, opts->gen.scratch1, opts->gen.context_reg, zar_off(Z80_C), SZ_W);
		mov_rrdisp(code, opts->gen.scratch2, opts->gen.context_reg, zar_off(Z80_L), SZ_W);
		mov_rr(code, opts->regs[Z80_DE], opts->gen.scratch1, SZ_W);
		mov_rdispr(code, opts->gen.context_reg, zar_off(Z80_E), opts->regs[Z80_DE], SZ_W);
		mov_rrdisp(code, opts->gen.scratch1, opts->gen.context_reg, zar_off(Z80_E), SZ_W);
		break;
	case Z80_LDI: {
		cycles(&opts->gen, 8);
		mov_rr(code, opts->regs[Z80_HL], opts->gen.scratch1, SZ_W);
		call(code, opts->read_8);
		mov_rr(code, opts->regs[Z80_DE], opts->gen.scratch2, SZ_W);
		call(code, opts->write_8);
		cycles(&opts->gen, 2);
		add_ir(code, 1, opts->regs[Z80_DE], SZ_W);
		add_ir(code, 1, opts->regs[Z80_HL], SZ_W);
		sub_ir(code, 1, opts->regs[Z80_BC], SZ_W);
		//TODO: Implement half-carry
		mov_irdisp(code, 0, opts->gen.context_reg, zf_off(ZF_N), SZ_B);
		setcc_rdisp(code, CC_NZ, opts->gen.context_reg, zf_off(ZF_PV));
		break;
	}
	case Z80_LDIR: {
		cycles(&opts->gen, 8);
		mov_rr(code, opts->regs[Z80_HL], opts->gen.scratch1, SZ_W);
		call(code, opts->read_8);
		mov_rr(code, opts->regs[Z80_DE], opts->gen.scratch2, SZ_W);
		call(code, opts->write_8);
		add_ir(code, 1, opts->regs[Z80_DE], SZ_W);
		add_ir(code, 1, opts->regs[Z80_HL], SZ_W);

		sub_ir(code, 1, opts->regs[Z80_BC], SZ_W);
		uint8_t * cont = code->cur+1;
		jcc(code, CC_Z, code->cur+2);
		cycles(&opts->gen, 7);
		//TODO: Figure out what the flag state should be here
		//TODO: Figure out whether an interrupt can interrupt this
		jmp(code, start);
		*cont = code->cur - (cont + 1);
		cycles(&opts->gen, 2);
		//TODO: Implement half-carry
		mov_irdisp(code, 0, opts->gen.context_reg, zf_off(ZF_N), SZ_B);
		mov_irdisp(code, 0, opts->gen.context_reg, zf_off(ZF_PV), SZ_B);
		break;
	}
	case Z80_LDD: {
		cycles(&opts->gen, 8);
		mov_rr(code, opts->regs[Z80_HL], opts->gen.scratch1, SZ_W);
		call(code, opts->read_8);
		mov_rr(code, opts->regs[Z80_DE], opts->gen.scratch2, SZ_W);
		call(code, opts->write_8);
		cycles(&opts->gen, 2);
		sub_ir(code, 1, opts->regs[Z80_DE], SZ_W);
		sub_ir(code, 1, opts->regs[Z80_HL], SZ_W);
		sub_ir(code, 1, opts->regs[Z80_BC], SZ_W);
		//TODO: Implement half-carry
		mov_irdisp(code, 0, opts->gen.context_reg, zf_off(ZF_N), SZ_B);
		setcc_rdisp(code, CC_NZ, opts->gen.context_reg, zf_off(ZF_PV));
		break;
	}
	case Z80_LDDR: {
		cycles(&opts->gen, 8);
		mov_rr(code, opts->regs[Z80_HL], opts->gen.scratch1, SZ_W);
		call(code, opts->read_8);
		mov_rr(code, opts->regs[Z80_DE], opts->gen.scratch2, SZ_W);
		call(code, opts->write_8);
		sub_ir(code, 1, opts->regs[Z80_DE], SZ_W);
		sub_ir(code, 1, opts->regs[Z80_HL], SZ_W);

		sub_ir(code, 1, opts->regs[Z80_BC], SZ_W);
		uint8_t * cont = code->cur+1;
		jcc(code, CC_Z, code->cur+2);
		cycles(&opts->gen, 7);
		//TODO: Figure out what the flag state should be here
		//TODO: Figure out whether an interrupt can interrupt this
		jmp(code, start);
		*cont = code->cur - (cont + 1);
		cycles(&opts->gen, 2);
		//TODO: Implement half-carry
		mov_irdisp(code, 0, opts->gen.context_reg, zf_off(ZF_N), SZ_B);
		mov_irdisp(code, 0, opts->gen.context_reg, zf_off(ZF_PV), SZ_B);
		break;
	}
	/*case Z80_CPI:
	case Z80_CPIR:
	case Z80_CPD:
	case Z80_CPDR:
		break;*/
	case Z80_ADD:
		num_cycles = 4;
		if (inst->addr_mode == Z80_IX_DISPLACE || inst->addr_mode == Z80_IY_DISPLACE) {
			num_cycles += 12;
		} else if(inst->addr_mode == Z80_IMMED) {
			num_cycles += 3;
		} else if(z80_size(inst) == SZ_W) {
			num_cycles += 4;
		}
		cycles(&opts->gen, num_cycles);
		translate_z80_reg(inst, &dst_op, opts);
		translate_z80_ea(inst, &src_op, opts, READ, DONT_MODIFY);
		if (src_op.mode == MODE_REG_DIRECT) {
			add_rr(code, src_op.base, dst_op.base, z80_size(inst));
		} else {
			add_ir(code, src_op.disp, dst_op.base, z80_size(inst));
		}
		setcc_rdisp(code, CC_C, opts->gen.context_reg, zf_off(ZF_C));
		mov_irdisp(code, 0, opts->gen.context_reg, zf_off(ZF_N), SZ_B);
		//TODO: Implement half-carry flag
		if (z80_size(inst) == SZ_B) {
			setcc_rdisp(code, CC_O, opts->gen.context_reg, zf_off(ZF_PV));
			setcc_rdisp(code, CC_Z, opts->gen.context_reg, zf_off(ZF_Z));
			setcc_rdisp(code, CC_S, opts->gen.context_reg, zf_off(ZF_S));
		}
		z80_save_reg(inst, opts);
		z80_save_ea(code, inst, opts);
		break;
	case Z80_ADC:
		num_cycles = 4;
		if (inst->addr_mode == Z80_IX_DISPLACE || inst->addr_mode == Z80_IY_DISPLACE) {
			num_cycles += 12;
		} else if(inst->addr_mode == Z80_IMMED) {
			num_cycles += 3;
		} else if(z80_size(inst) == SZ_W) {
			num_cycles += 4;
		}
		cycles(&opts->gen, num_cycles);
		translate_z80_reg(inst, &dst_op, opts);
		translate_z80_ea(inst, &src_op, opts, READ, DONT_MODIFY);
		bt_irdisp(code, 0, opts->gen.context_reg, zf_off(ZF_C), SZ_B);
		if (src_op.mode == MODE_REG_DIRECT) {
			adc_rr(code, src_op.base, dst_op.base, z80_size(inst));
		} else {
			adc_ir(code, src_op.disp, dst_op.base, z80_size(inst));
		}
		setcc_rdisp(code, CC_C, opts->gen.context_reg, zf_off(ZF_C));
		mov_irdisp(code, 0, opts->gen.context_reg, zf_off(ZF_N), SZ_B);
		//TODO: Implement half-carry flag
		setcc_rdisp(code, CC_O, opts->gen.context_reg, zf_off(ZF_PV));
		setcc_rdisp(code, CC_Z, opts->gen.context_reg, zf_off(ZF_Z));
		setcc_rdisp(code, CC_S, opts->gen.context_reg, zf_off(ZF_S));
		z80_save_reg(inst, opts);
		z80_save_ea(code, inst, opts);
		break;
	case Z80_SUB:
		num_cycles = 4;
		if (inst->addr_mode == Z80_IX_DISPLACE || inst->addr_mode == Z80_IY_DISPLACE) {
			num_cycles += 12;
		} else if(inst->addr_mode == Z80_IMMED) {
			num_cycles += 3;
		}
		cycles(&opts->gen, num_cycles);
		translate_z80_reg(inst, &dst_op, opts);
		translate_z80_ea(inst, &src_op, opts, READ, DONT_MODIFY);
		if (src_op.mode == MODE_REG_DIRECT) {
			sub_rr(code, src_op.base, dst_op.base, z80_size(inst));
		} else {
			sub_ir(code, src_op.disp, dst_op.base, z80_size(inst));
		}
		setcc_rdisp(code, CC_C, opts->gen.context_reg, zf_off(ZF_C));
		mov_irdisp(code, 1, opts->gen.context_reg, zf_off(ZF_N), SZ_B);
		setcc_rdisp(code, CC_O, opts->gen.context_reg, zf_off(ZF_PV));
		//TODO: Implement half-carry flag
		setcc_rdisp(code, CC_Z, opts->gen.context_reg, zf_off(ZF_Z));
		setcc_rdisp(code, CC_S, opts->gen.context_reg, zf_off(ZF_S));
		z80_save_reg(inst, opts);
		z80_save_ea(code, inst, opts);
		break;
	case Z80_SBC:
		num_cycles = 4;
		if (inst->addr_mode == Z80_IX_DISPLACE || inst->addr_mode == Z80_IY_DISPLACE) {
			num_cycles += 12;
		} else if(inst->addr_mode == Z80_IMMED) {
			num_cycles += 3;
		} else if(z80_size(inst) == SZ_W) {
			num_cycles += 4;
		}
		cycles(&opts->gen, num_cycles);
		translate_z80_reg(inst, &dst_op, opts);
		translate_z80_ea(inst, &src_op, opts, READ, DONT_MODIFY);
		bt_irdisp(code, 0, opts->gen.context_reg, zf_off(ZF_C), SZ_B);
		if (src_op.mode == MODE_REG_DIRECT) {
			sbb_rr(code, src_op.base, dst_op.base, z80_size(inst));
		} else {
			sbb_ir(code, src_op.disp, dst_op.base, z80_size(inst));
		}
		setcc_rdisp(code, CC_C, opts->gen.context_reg, zf_off(ZF_C));
		mov_irdisp(code, 1, opts->gen.context_reg, zf_off(ZF_N), SZ_B);
		//TODO: Implement half-carry flag
		setcc_rdisp(code, CC_O, opts->gen.context_reg, zf_off(ZF_PV));
		setcc_rdisp(code, CC_Z, opts->gen.context_reg, zf_off(ZF_Z));
		setcc_rdisp(code, CC_S, opts->gen.context_reg, zf_off(ZF_S));
		z80_save_reg(inst, opts);
		z80_save_ea(code, inst, opts);
		break;
	case Z80_AND:
		num_cycles = 4;
		if (inst->addr_mode == Z80_IX_DISPLACE || inst->addr_mode == Z80_IY_DISPLACE) {
			num_cycles += 12;
		} else if(inst->addr_mode == Z80_IMMED) {
			num_cycles += 3;
		} else if(z80_size(inst) == SZ_W) {
			num_cycles += 4;
		}
		cycles(&opts->gen, num_cycles);
		translate_z80_reg(inst, &dst_op, opts);
		translate_z80_ea(inst, &src_op, opts, READ, DONT_MODIFY);
		if (src_op.mode == MODE_REG_DIRECT) {
			and_rr(code, src_op.base, dst_op.base, z80_size(inst));
		} else {
			and_ir(code, src_op.disp, dst_op.base, z80_size(inst));
		}
		//TODO: Cleanup flags
		setcc_rdisp(code, CC_C, opts->gen.context_reg, zf_off(ZF_C));
		mov_irdisp(code, 0, opts->gen.context_reg, zf_off(ZF_N), SZ_B);
		//TODO: Implement half-carry flag
		if (z80_size(inst) == SZ_B) {
			setcc_rdisp(code, CC_P, opts->gen.context_reg, zf_off(ZF_PV));
			setcc_rdisp(code, CC_Z, opts->gen.context_reg, zf_off(ZF_Z));
			setcc_rdisp(code, CC_S, opts->gen.context_reg, zf_off(ZF_S));
		}
		z80_save_reg(inst, opts);
		z80_save_ea(code, inst, opts);
		break;
	case Z80_OR:
		num_cycles = 4;
		if (inst->addr_mode == Z80_IX_DISPLACE || inst->addr_mode == Z80_IY_DISPLACE) {
			num_cycles += 12;
		} else if(inst->addr_mode == Z80_IMMED) {
			num_cycles += 3;
		} else if(z80_size(inst) == SZ_W) {
			num_cycles += 4;
		}
		cycles(&opts->gen, num_cycles);
		translate_z80_reg(inst, &dst_op, opts);
		translate_z80_ea(inst, &src_op, opts, READ, DONT_MODIFY);
		if (src_op.mode == MODE_REG_DIRECT) {
			or_rr(code, src_op.base, dst_op.base, z80_size(inst));
		} else {
			or_ir(code, src_op.disp, dst_op.base, z80_size(inst));
		}
		//TODO: Cleanup flags
		setcc_rdisp(code, CC_C, opts->gen.context_reg, zf_off(ZF_C));
		mov_irdisp(code, 0, opts->gen.context_reg, zf_off(ZF_N), SZ_B);
		//TODO: Implement half-carry flag
		if (z80_size(inst) == SZ_B) {
			setcc_rdisp(code, CC_P, opts->gen.context_reg, zf_off(ZF_PV));
			setcc_rdisp(code, CC_Z, opts->gen.context_reg, zf_off(ZF_Z));
			setcc_rdisp(code, CC_S, opts->gen.context_reg, zf_off(ZF_S));
		}
		z80_save_reg(inst, opts);
		z80_save_ea(code, inst, opts);
		break;
	case Z80_XOR:
		num_cycles = 4;
		if (inst->addr_mode == Z80_IX_DISPLACE || inst->addr_mode == Z80_IY_DISPLACE) {
			num_cycles += 12;
		} else if(inst->addr_mode == Z80_IMMED) {
			num_cycles += 3;
		} else if(z80_size(inst) == SZ_W) {
			num_cycles += 4;
		}
		cycles(&opts->gen, num_cycles);
		translate_z80_reg(inst, &dst_op, opts);
		translate_z80_ea(inst, &src_op, opts, READ, DONT_MODIFY);
		if (src_op.mode == MODE_REG_DIRECT) {
			xor_rr(code, src_op.base, dst_op.base, z80_size(inst));
		} else {
			xor_ir(code, src_op.disp, dst_op.base, z80_size(inst));
		}
		//TODO: Cleanup flags
		setcc_rdisp(code, CC_C, opts->gen.context_reg, zf_off(ZF_C));
		mov_irdisp(code, 0, opts->gen.context_reg, zf_off(ZF_N), SZ_B);
		//TODO: Implement half-carry flag
		if (z80_size(inst) == SZ_B) {
			setcc_rdisp(code, CC_P, opts->gen.context_reg, zf_off(ZF_PV));
			setcc_rdisp(code, CC_Z, opts->gen.context_reg, zf_off(ZF_Z));
			setcc_rdisp(code, CC_S, opts->gen.context_reg, zf_off(ZF_S));
		}
		z80_save_reg(inst, opts);
		z80_save_ea(code, inst, opts);
		break;
	case Z80_CP:
		num_cycles = 4;
		if (inst->addr_mode == Z80_IX_DISPLACE || inst->addr_mode == Z80_IY_DISPLACE) {
			num_cycles += 12;
		} else if(inst->addr_mode == Z80_IMMED) {
			num_cycles += 3;
		}
		cycles(&opts->gen, num_cycles);
		translate_z80_reg(inst, &dst_op, opts);
		translate_z80_ea(inst, &src_op, opts, READ, DONT_MODIFY);
		if (src_op.mode == MODE_REG_DIRECT) {
			cmp_rr(code, src_op.base, dst_op.base, z80_size(inst));
		} else {
			cmp_ir(code, src_op.disp, dst_op.base, z80_size(inst));
		}
		setcc_rdisp(code, CC_C, opts->gen.context_reg, zf_off(ZF_C));
		mov_irdisp(code, 1, opts->gen.context_reg, zf_off(ZF_N), SZ_B);
		setcc_rdisp(code, CC_O, opts->gen.context_reg, zf_off(ZF_PV));
		//TODO: Implement half-carry flag
		setcc_rdisp(code, CC_Z, opts->gen.context_reg, zf_off(ZF_Z));
		setcc_rdisp(code, CC_S, opts->gen.context_reg, zf_off(ZF_S));
		z80_save_reg(inst, opts);
		z80_save_ea(code, inst, opts);
		break;
	case Z80_INC:
		num_cycles = 4;
		if (inst->reg == Z80_IX || inst->reg == Z80_IY) {
			num_cycles += 6;
		} else if(z80_size(inst) == SZ_W) {
			num_cycles += 2;
		} else if(inst->reg == Z80_IXH || inst->reg == Z80_IXL || inst->reg == Z80_IYH || inst->reg == Z80_IYL || inst->addr_mode == Z80_IX_DISPLACE || inst->addr_mode == Z80_IY_DISPLACE) {
			num_cycles += 4;
		}
		cycles(&opts->gen, num_cycles);
		translate_z80_reg(inst, &dst_op, opts);
		if (dst_op.mode == MODE_UNUSED) {
			translate_z80_ea(inst, &dst_op, opts, READ, MODIFY);
		}
		add_ir(code, 1, dst_op.base, z80_size(inst));
		if (z80_size(inst) == SZ_B) {
			mov_irdisp(code, 0, opts->gen.context_reg, zf_off(ZF_N), SZ_B);
			//TODO: Implement half-carry flag
			setcc_rdisp(code, CC_O, opts->gen.context_reg, zf_off(ZF_PV));
			setcc_rdisp(code, CC_Z, opts->gen.context_reg, zf_off(ZF_Z));
			setcc_rdisp(code, CC_S, opts->gen.context_reg, zf_off(ZF_S));
		}
		z80_save_reg(inst, opts);
		z80_save_ea(code, inst, opts);
		z80_save_result(opts, inst);
		break;
	case Z80_DEC:
		num_cycles = 4;
		if (inst->reg == Z80_IX || inst->reg == Z80_IY) {
			num_cycles += 6;
		} else if(z80_size(inst) == SZ_W) {
			num_cycles += 2;
		} else if(inst->reg == Z80_IXH || inst->reg == Z80_IXL || inst->reg == Z80_IYH || inst->reg == Z80_IYL || inst->addr_mode == Z80_IX_DISPLACE || inst->addr_mode == Z80_IY_DISPLACE) {
			num_cycles += 4;
		}
		cycles(&opts->gen, num_cycles);
		translate_z80_reg(inst, &dst_op, opts);
		if (dst_op.mode == MODE_UNUSED) {
			translate_z80_ea(inst, &dst_op, opts, READ, MODIFY);
		}
		sub_ir(code, 1, dst_op.base, z80_size(inst));
		if (z80_size(inst) == SZ_B) {
			mov_irdisp(code, 1, opts->gen.context_reg, zf_off(ZF_N), SZ_B);
			//TODO: Implement half-carry flag
			setcc_rdisp(code, CC_O, opts->gen.context_reg, zf_off(ZF_PV));
			setcc_rdisp(code, CC_Z, opts->gen.context_reg, zf_off(ZF_Z));
			setcc_rdisp(code, CC_S, opts->gen.context_reg, zf_off(ZF_S));
		}
		z80_save_reg(inst, opts);
		z80_save_ea(code, inst, opts);
		z80_save_result(opts, inst);
		break;
	//case Z80_DAA:
	case Z80_CPL:
		cycles(&opts->gen, 4);
		not_r(code, opts->regs[Z80_A], SZ_B);
		//TODO: Implement half-carry flag
		mov_irdisp(code, 1, opts->gen.context_reg, zf_off(ZF_N), SZ_B);
		break;
	case Z80_NEG:
		cycles(&opts->gen, 8);
		neg_r(code, opts->regs[Z80_A], SZ_B);
		//TODO: Implement half-carry flag
		setcc_rdisp(code, CC_Z, opts->gen.context_reg, zf_off(ZF_Z));
		setcc_rdisp(code, CC_S, opts->gen.context_reg, zf_off(ZF_S));
		setcc_rdisp(code, CC_C, opts->gen.context_reg, zf_off(ZF_C));
		setcc_rdisp(code, CC_O, opts->gen.context_reg, zf_off(ZF_PV));
		mov_irdisp(code, 1, opts->gen.context_reg, zf_off(ZF_N), SZ_B);
		break;
	case Z80_CCF:
		cycles(&opts->gen, 4);
		xor_irdisp(code, 1, opts->gen.context_reg, zf_off(ZF_C), SZ_B);
		mov_irdisp(code, 0, opts->gen.context_reg, zf_off(ZF_N), SZ_B);
		//TODO: Implement half-carry flag
		break;
	case Z80_SCF:
		cycles(&opts->gen, 4);
		mov_irdisp(code, 1, opts->gen.context_reg, zf_off(ZF_C), SZ_B);
		mov_irdisp(code, 0, opts->gen.context_reg, zf_off(ZF_N), SZ_B);
		//TODO: Implement half-carry flag
		break;
	case Z80_NOP:
		if (inst->immed == 42) {
			call(code, opts->gen.save_context);
			call_args(code, (code_ptr)z80_print_regs_exit, 1, opts->gen.context_reg);
		} else {
			cycles(&opts->gen, 4 * inst->immed);
		}
		break;
	case Z80_HALT: {
		code_ptr loop_top = code->cur;
		//this isn't terribly efficient, but it's good enough for now
		cycles(&opts->gen, 4);
		check_cycles_int(&opts->gen, address);
		jmp(code, loop_top);
		break;
	}
	case Z80_DI:
		cycles(&opts->gen, 4);
		mov_irdisp(code, 0, opts->gen.context_reg, offsetof(z80_context, iff1), SZ_B);
		mov_irdisp(code, 0, opts->gen.context_reg, offsetof(z80_context, iff2), SZ_B);
		mov_rdispr(code, opts->gen.context_reg, offsetof(z80_context, sync_cycle), opts->gen.limit, SZ_D);
		mov_irdisp(code, 0xFFFFFFFF, opts->gen.context_reg, offsetof(z80_context, int_cycle), SZ_D);
		break;
	case Z80_EI:
		cycles(&opts->gen, 4);
		mov_rrdisp(code, opts->gen.cycles, opts->gen.context_reg, offsetof(z80_context, int_enable_cycle), SZ_D);
		mov_irdisp(code, 1, opts->gen.context_reg, offsetof(z80_context, iff1), SZ_B);
		mov_irdisp(code, 1, opts->gen.context_reg, offsetof(z80_context, iff2), SZ_B);
		//interrupt enable has a one-instruction latency, minimum instruction duration is 4 cycles
		add_irdisp(code, 4*opts->gen.clock_divider, opts->gen.context_reg, offsetof(z80_context, int_enable_cycle), SZ_D);
		call(code, opts->do_sync);
		break;
	case Z80_IM:
		cycles(&opts->gen, 4);
		mov_irdisp(code, inst->immed, opts->gen.context_reg, offsetof(z80_context, im), SZ_B);
		break;
	case Z80_RLC:
		num_cycles = inst->immed == 0 ? 4 : (inst->addr_mode == Z80_IX_DISPLACE || inst->addr_mode == Z80_IY_DISPLACE ? 16 : 8);
		cycles(&opts->gen, num_cycles);
		if (inst->addr_mode != Z80_UNUSED) {
			translate_z80_ea(inst, &dst_op, opts, READ, MODIFY);
			translate_z80_reg(inst, &src_op, opts); //For IX/IY variants that also write to a register
			cycles(&opts->gen, 1);
		} else {
			src_op.mode = MODE_UNUSED;
			translate_z80_reg(inst, &dst_op, opts);
		}
		rol_ir(code, 1, dst_op.base, SZ_B);
		if (src_op.mode != MODE_UNUSED) {
			mov_rr(code, dst_op.base, src_op.base, SZ_B);
		}
		setcc_rdisp(code, CC_C, opts->gen.context_reg, zf_off(ZF_C));
		mov_irdisp(code, 0, opts->gen.context_reg, zf_off(ZF_N), SZ_B);
		//TODO: Implement half-carry flag
		if (inst->immed) {
			//rlca does not set these flags
		cmp_ir(code, 0, dst_op.base, SZ_B);
		setcc_rdisp(code, CC_P, opts->gen.context_reg, zf_off(ZF_PV));
		setcc_rdisp(code, CC_Z, opts->gen.context_reg, zf_off(ZF_Z));
		setcc_rdisp(code, CC_S, opts->gen.context_reg, zf_off(ZF_S));
		}
		if (inst->addr_mode != Z80_UNUSED) {
			z80_save_result(opts, inst);
			if (src_op.mode != MODE_UNUSED) {
				z80_save_reg(inst, opts);
			}
		} else {
			z80_save_reg(inst, opts);
		}
		break;
	case Z80_RL:
		num_cycles = inst->immed == 0 ? 4 : (inst->addr_mode == Z80_IX_DISPLACE || inst->addr_mode == Z80_IY_DISPLACE ? 16 : 8);
		cycles(&opts->gen, num_cycles);
		if (inst->addr_mode != Z80_UNUSED) {
			translate_z80_ea(inst, &dst_op, opts, READ, MODIFY);
			translate_z80_reg(inst, &src_op, opts); //For IX/IY variants that also write to a register
			cycles(&opts->gen, 1);
		} else {
			src_op.mode = MODE_UNUSED;
			translate_z80_reg(inst, &dst_op, opts);
		}
		bt_irdisp(code, 0, opts->gen.context_reg, zf_off(ZF_C), SZ_B);
		rcl_ir(code, 1, dst_op.base, SZ_B);
		if (src_op.mode != MODE_UNUSED) {
			mov_rr(code, dst_op.base, src_op.base, SZ_B);
		}
		setcc_rdisp(code, CC_C, opts->gen.context_reg, zf_off(ZF_C));
		mov_irdisp(code, 0, opts->gen.context_reg, zf_off(ZF_N), SZ_B);
		//TODO: Implement half-carry flag
		if (inst->immed) {
			//rla does not set these flags
		cmp_ir(code, 0, dst_op.base, SZ_B);
		setcc_rdisp(code, CC_P, opts->gen.context_reg, zf_off(ZF_PV));
		setcc_rdisp(code, CC_Z, opts->gen.context_reg, zf_off(ZF_Z));
		setcc_rdisp(code, CC_S, opts->gen.context_reg, zf_off(ZF_S));
		}
		if (inst->addr_mode != Z80_UNUSED) {
			z80_save_result(opts, inst);
			if (src_op.mode != MODE_UNUSED) {
				z80_save_reg(inst, opts);
			}
		} else {
			z80_save_reg(inst, opts);
		}
		break;
	case Z80_RRC:
		num_cycles = inst->immed == 0 ? 4 : (inst->addr_mode == Z80_IX_DISPLACE || inst->addr_mode == Z80_IY_DISPLACE ? 16 : 8);
		cycles(&opts->gen, num_cycles);
		if (inst->addr_mode != Z80_UNUSED) {
			translate_z80_ea(inst, &dst_op, opts, READ, MODIFY);
			translate_z80_reg(inst, &src_op, opts); //For IX/IY variants that also write to a register
			cycles(&opts->gen, 1);
		} else {
			src_op.mode = MODE_UNUSED;
			translate_z80_reg(inst, &dst_op, opts);
		}
		ror_ir(code, 1, dst_op.base, SZ_B);
		if (src_op.mode != MODE_UNUSED) {
			mov_rr(code, dst_op.base, src_op.base, SZ_B);
		}
		setcc_rdisp(code, CC_C, opts->gen.context_reg, zf_off(ZF_C));
		mov_irdisp(code, 0, opts->gen.context_reg, zf_off(ZF_N), SZ_B);
		//TODO: Implement half-carry flag
		if (inst->immed) {
			//rrca does not set these flags
		cmp_ir(code, 0, dst_op.base, SZ_B);
		setcc_rdisp(code, CC_P, opts->gen.context_reg, zf_off(ZF_PV));
		setcc_rdisp(code, CC_Z, opts->gen.context_reg, zf_off(ZF_Z));
		setcc_rdisp(code, CC_S, opts->gen.context_reg, zf_off(ZF_S));
		}
		if (inst->addr_mode != Z80_UNUSED) {
			z80_save_result(opts, inst);
			if (src_op.mode != MODE_UNUSED) {
				z80_save_reg(inst, opts);
			}
		} else {
			z80_save_reg(inst, opts);
		}
		break;
	case Z80_RR:
		num_cycles = inst->immed == 0 ? 4 : (inst->addr_mode == Z80_IX_DISPLACE || inst->addr_mode == Z80_IY_DISPLACE ? 16 : 8);
		cycles(&opts->gen, num_cycles);
		if (inst->addr_mode != Z80_UNUSED) {
			translate_z80_ea(inst, &dst_op, opts, READ, MODIFY);
			translate_z80_reg(inst, &src_op, opts); //For IX/IY variants that also write to a register
			cycles(&opts->gen, 1);
		} else {
			src_op.mode = MODE_UNUSED;
			translate_z80_reg(inst, &dst_op, opts);
		}
		bt_irdisp(code, 0, opts->gen.context_reg, zf_off(ZF_C), SZ_B);
		rcr_ir(code, 1, dst_op.base, SZ_B);
		if (src_op.mode != MODE_UNUSED) {
			mov_rr(code, dst_op.base, src_op.base, SZ_B);
		}
		setcc_rdisp(code, CC_C, opts->gen.context_reg, zf_off(ZF_C));
		mov_irdisp(code, 0, opts->gen.context_reg, zf_off(ZF_N), SZ_B);
		//TODO: Implement half-carry flag
		if (inst->immed) {
			//rra does not set these flags
		cmp_ir(code, 0, dst_op.base, SZ_B);
		setcc_rdisp(code, CC_P, opts->gen.context_reg, zf_off(ZF_PV));
		setcc_rdisp(code, CC_Z, opts->gen.context_reg, zf_off(ZF_Z));
		setcc_rdisp(code, CC_S, opts->gen.context_reg, zf_off(ZF_S));
		}
		if (inst->addr_mode != Z80_UNUSED) {
			z80_save_result(opts, inst);
			if (src_op.mode != MODE_UNUSED) {
				z80_save_reg(inst, opts);
			}
		} else {
			z80_save_reg(inst, opts);
		}
		break;
	case Z80_SLA:
	case Z80_SLL:
		num_cycles = inst->addr_mode == Z80_IX_DISPLACE || inst->addr_mode == Z80_IY_DISPLACE ? 16 : 8;
		cycles(&opts->gen, num_cycles);
		if (inst->addr_mode != Z80_UNUSED) {
			translate_z80_ea(inst, &dst_op, opts, READ, MODIFY);
			translate_z80_reg(inst, &src_op, opts); //For IX/IY variants that also write to a register
			cycles(&opts->gen, 1);
		} else {
			src_op.mode = MODE_UNUSED;
			translate_z80_reg(inst, &dst_op, opts);
		}
		shl_ir(code, 1, dst_op.base, SZ_B);
		setcc_rdisp(code, CC_C, opts->gen.context_reg, zf_off(ZF_C));
		if (inst->op == Z80_SLL) {
			or_ir(code, 1, dst_op.base, SZ_B);
		}
		if (src_op.mode != MODE_UNUSED) {
			mov_rr(code, dst_op.base, src_op.base, SZ_B);
		}
		mov_irdisp(code, 0, opts->gen.context_reg, zf_off(ZF_N), SZ_B);
		//TODO: Implement half-carry flag
		cmp_ir(code, 0, dst_op.base, SZ_B);
		setcc_rdisp(code, CC_P, opts->gen.context_reg, zf_off(ZF_PV));
		setcc_rdisp(code, CC_Z, opts->gen.context_reg, zf_off(ZF_Z));
		setcc_rdisp(code, CC_S, opts->gen.context_reg, zf_off(ZF_S));
		if (inst->addr_mode != Z80_UNUSED) {
			z80_save_result(opts, inst);
			if (src_op.mode != MODE_UNUSED) {
				z80_save_reg(inst, opts);
			}
		} else {
			z80_save_reg(inst, opts);
		}
		break;
	case Z80_SRA:
		num_cycles = inst->addr_mode == Z80_IX_DISPLACE || inst->addr_mode == Z80_IY_DISPLACE ? 16 : 8;
		cycles(&opts->gen, num_cycles);
		if (inst->addr_mode != Z80_UNUSED) {
			translate_z80_ea(inst, &dst_op, opts, READ, MODIFY);
			translate_z80_reg(inst, &src_op, opts); //For IX/IY variants that also write to a register
			cycles(&opts->gen, 1);
		} else {
			src_op.mode = MODE_UNUSED;
			translate_z80_reg(inst, &dst_op, opts);
		}
		sar_ir(code, 1, dst_op.base, SZ_B);
		if (src_op.mode != MODE_UNUSED) {
			mov_rr(code, dst_op.base, src_op.base, SZ_B);
		}
		setcc_rdisp(code, CC_C, opts->gen.context_reg, zf_off(ZF_C));
		mov_irdisp(code, 0, opts->gen.context_reg, zf_off(ZF_N), SZ_B);
		//TODO: Implement half-carry flag
		cmp_ir(code, 0, dst_op.base, SZ_B);
		setcc_rdisp(code, CC_P, opts->gen.context_reg, zf_off(ZF_PV));
		setcc_rdisp(code, CC_Z, opts->gen.context_reg, zf_off(ZF_Z));
		setcc_rdisp(code, CC_S, opts->gen.context_reg, zf_off(ZF_S));
		if (inst->addr_mode != Z80_UNUSED) {
			z80_save_result(opts, inst);
			if (src_op.mode != MODE_UNUSED) {
				z80_save_reg(inst, opts);
			}
		} else {
			z80_save_reg(inst, opts);
		}
		break;
	case Z80_SRL:
		num_cycles = inst->addr_mode == Z80_IX_DISPLACE || inst->addr_mode == Z80_IY_DISPLACE ? 16 : 8;
		cycles(&opts->gen, num_cycles);
		if (inst->addr_mode != Z80_UNUSED) {
			translate_z80_ea(inst, &dst_op, opts, READ, MODIFY);
			translate_z80_reg(inst, &src_op, opts); //For IX/IY variants that also write to a register
			cycles(&opts->gen, 1);
		} else {
			src_op.mode = MODE_UNUSED;
			translate_z80_reg(inst, &dst_op, opts);
		}
		shr_ir(code, 1, dst_op.base, SZ_B);
		if (src_op.mode != MODE_UNUSED) {
			mov_rr(code, dst_op.base, src_op.base, SZ_B);
		}
		setcc_rdisp(code, CC_C, opts->gen.context_reg, zf_off(ZF_C));
		mov_irdisp(code, 0, opts->gen.context_reg, zf_off(ZF_N), SZ_B);
		//TODO: Implement half-carry flag
		cmp_ir(code, 0, dst_op.base, SZ_B);
		setcc_rdisp(code, CC_P, opts->gen.context_reg, zf_off(ZF_PV));
		setcc_rdisp(code, CC_Z, opts->gen.context_reg, zf_off(ZF_Z));
		setcc_rdisp(code, CC_S, opts->gen.context_reg, zf_off(ZF_S));
		if (inst->addr_mode != Z80_UNUSED) {
			z80_save_result(opts, inst);
			if (src_op.mode != MODE_UNUSED) {
				z80_save_reg(inst, opts);
			}
		} else {
			z80_save_reg(inst, opts);
		}
		break;
	case Z80_RLD:
		cycles(&opts->gen, 8);
		mov_rr(code, opts->regs[Z80_HL], opts->gen.scratch1, SZ_W);
		call(code, opts->read_8);
		//Before: (HL) = 0x12, A = 0x34
		//After: (HL) = 0x24, A = 0x31
		mov_rr(code, opts->regs[Z80_A], opts->gen.scratch2, SZ_B);
		shl_ir(code, 4, opts->gen.scratch1, SZ_W);
		and_ir(code, 0xF, opts->gen.scratch2, SZ_W);
		and_ir(code, 0xFFF, opts->gen.scratch1, SZ_W);
		and_ir(code, 0xF0, opts->regs[Z80_A], SZ_B);
		or_rr(code, opts->gen.scratch2, opts->gen.scratch1, SZ_W);
		//opts->gen.scratch1 = 0x0124
		ror_ir(code, 8, opts->gen.scratch1, SZ_W);
		cycles(&opts->gen, 4);
		or_rr(code, opts->gen.scratch1, opts->regs[Z80_A], SZ_B);
		//set flags
		//TODO: Implement half-carry flag
		mov_irdisp(code, 0, opts->gen.context_reg, zf_off(ZF_N), SZ_B);
		setcc_rdisp(code, CC_P, opts->gen.context_reg, zf_off(ZF_PV));
		setcc_rdisp(code, CC_Z, opts->gen.context_reg, zf_off(ZF_Z));
		setcc_rdisp(code, CC_S, opts->gen.context_reg, zf_off(ZF_S));

		mov_rr(code, opts->regs[Z80_HL], opts->gen.scratch2, SZ_W);
		ror_ir(code, 8, opts->gen.scratch1, SZ_W);
		call(code, opts->write_8);
		break;
	case Z80_RRD:
		cycles(&opts->gen, 8);
		mov_rr(code, opts->regs[Z80_HL], opts->gen.scratch1, SZ_W);
		call(code, opts->read_8);
		//Before: (HL) = 0x12, A = 0x34
		//After: (HL) = 0x41, A = 0x32
		movzx_rr(code, opts->regs[Z80_A], opts->gen.scratch2, SZ_B, SZ_W);
		ror_ir(code, 4, opts->gen.scratch1, SZ_W);
		shl_ir(code, 4, opts->gen.scratch2, SZ_W);
		and_ir(code, 0xF00F, opts->gen.scratch1, SZ_W);
		and_ir(code, 0xF0, opts->regs[Z80_A], SZ_B);
		//opts->gen.scratch1 = 0x2001
		//opts->gen.scratch2 = 0x0040
		or_rr(code, opts->gen.scratch2, opts->gen.scratch1, SZ_W);
		//opts->gen.scratch1 = 0x2041
		ror_ir(code, 8, opts->gen.scratch1, SZ_W);
		cycles(&opts->gen, 4);
		shr_ir(code, 4, opts->gen.scratch1, SZ_B);
		or_rr(code, opts->gen.scratch1, opts->regs[Z80_A], SZ_B);
		//set flags
		//TODO: Implement half-carry flag
		mov_irdisp(code, 0, opts->gen.context_reg, zf_off(ZF_N), SZ_B);
		setcc_rdisp(code, CC_P, opts->gen.context_reg, zf_off(ZF_PV));
		setcc_rdisp(code, CC_Z, opts->gen.context_reg, zf_off(ZF_Z));
		setcc_rdisp(code, CC_S, opts->gen.context_reg, zf_off(ZF_S));

		mov_rr(code, opts->regs[Z80_HL], opts->gen.scratch2, SZ_W);
		ror_ir(code, 8, opts->gen.scratch1, SZ_W);
		call(code, opts->write_8);
		break;
	case Z80_BIT: {
		num_cycles = (inst->addr_mode == Z80_IX_DISPLACE || inst->addr_mode == Z80_IY_DISPLACE) ? 8 : 16;
		cycles(&opts->gen, num_cycles);
		uint8_t bit;
		if ((inst->addr_mode & 0x1F) == Z80_REG && opts->regs[inst->ea_reg] >= AH && opts->regs[inst->ea_reg] <= BH) {
			src_op.base = opts->regs[z80_word_reg(inst->ea_reg)];
			size = SZ_W;
			bit = inst->immed + 8;
		} else {
			size = SZ_B;
			bit = inst->immed;
			translate_z80_ea(inst, &src_op, opts, READ, DONT_MODIFY);
		}
		if (inst->addr_mode != Z80_REG) {
			//Reads normally take 3 cycles, but the read at the end of a bit instruction takes 4
			cycles(&opts->gen, 1);
		}
		bt_ir(code, bit, src_op.base, size);
		setcc_rdisp(code, CC_NC, opts->gen.context_reg, zf_off(ZF_Z));
		setcc_rdisp(code, CC_NC, opts->gen.context_reg, zf_off(ZF_PV));
		mov_irdisp(code, 0, opts->gen.context_reg, zf_off(ZF_N), SZ_B);
		if (inst->immed == 7) {
			cmp_ir(code, 0, src_op.base, size);
			setcc_rdisp(code, CC_S, opts->gen.context_reg, zf_off(ZF_S));
		} else {
			mov_irdisp(code, 0, opts->gen.context_reg, zf_off(ZF_S), SZ_B);
		}
		break;
	}
	case Z80_SET: {
		num_cycles = (inst->addr_mode == Z80_IX_DISPLACE || inst->addr_mode == Z80_IY_DISPLACE) ? 8 : 16;
		cycles(&opts->gen, num_cycles);
		uint8_t bit;
		if ((inst->addr_mode & 0x1F) == Z80_REG && opts->regs[inst->ea_reg] >= AH && opts->regs[inst->ea_reg] <= BH) {
			src_op.base = opts->regs[z80_word_reg(inst->ea_reg)];
			size = SZ_W;
			bit = inst->immed + 8;
		} else {
			size = SZ_B;
			bit = inst->immed;
			translate_z80_ea(inst, &src_op, opts, READ, MODIFY);
		}
		if (inst->reg != Z80_USE_IMMED) {
			translate_z80_reg(inst, &dst_op, opts);
		}
		if (inst->addr_mode != Z80_REG) {
			//Reads normally take 3 cycles, but the read in the middle of a set instruction takes 4
			cycles(&opts->gen, 1);
		}
		bts_ir(code, bit, src_op.base, size);
		if (inst->reg != Z80_USE_IMMED) {
			if (size == SZ_W) {
#ifdef X86_64
				if (dst_op.base >= R8) {
					ror_ir(code, 8, src_op.base, SZ_W);
					mov_rr(code, opts->regs[z80_low_reg(inst->ea_reg)], dst_op.base, SZ_B);
					ror_ir(code, 8, src_op.base, SZ_W);
				} else {
#endif
					mov_rr(code, opts->regs[inst->ea_reg], dst_op.base, SZ_B);
#ifdef X86_64
				}
#endif
			} else {
				mov_rr(code, src_op.base, dst_op.base, SZ_B);
			}
		}
		if ((inst->addr_mode & 0x1F) != Z80_REG) {
			z80_save_result(opts, inst);
			if (inst->reg != Z80_USE_IMMED) {
				z80_save_reg(inst, opts);
			}
		}
		break;
	}
	case Z80_RES: {
		num_cycles = (inst->addr_mode == Z80_IX_DISPLACE || inst->addr_mode == Z80_IY_DISPLACE) ? 8 : 16;
		cycles(&opts->gen, num_cycles);
		uint8_t bit;
		if ((inst->addr_mode & 0x1F) == Z80_REG && opts->regs[inst->ea_reg] >= AH && opts->regs[inst->ea_reg] <= BH) {
			src_op.base = opts->regs[z80_word_reg(inst->ea_reg)];
			size = SZ_W;
			bit = inst->immed + 8;
		} else {
			size = SZ_B;
			bit = inst->immed;
			translate_z80_ea(inst, &src_op, opts, READ, MODIFY);
		}
		if (inst->reg != Z80_USE_IMMED) {
			translate_z80_reg(inst, &dst_op, opts);
		}
		if (inst->addr_mode != Z80_REG) {
			//Reads normally take 3 cycles, but the read in the middle of a set instruction takes 4
			cycles(&opts->gen, 1);
		}
		btr_ir(code, bit, src_op.base, size);
		if (inst->reg != Z80_USE_IMMED) {
			if (size == SZ_W) {
#ifdef X86_64
				if (dst_op.base >= R8) {
					ror_ir(code, 8, src_op.base, SZ_W);
					mov_rr(code, opts->regs[z80_low_reg(inst->ea_reg)], dst_op.base, SZ_B);
					ror_ir(code, 8, src_op.base, SZ_W);
				} else {
#endif
					mov_rr(code, opts->regs[inst->ea_reg], dst_op.base, SZ_B);
#ifdef X86_64
				}
#endif
			} else {
				mov_rr(code, src_op.base, dst_op.base, SZ_B);
			}
		}
		if (inst->addr_mode != Z80_REG) {
			z80_save_result(opts, inst);
			if (inst->reg != Z80_USE_IMMED) {
				z80_save_reg(inst, opts);
			}
		}
		break;
	}
	case Z80_JP: {
		num_cycles = 4;
		if (inst->addr_mode != Z80_REG_INDIRECT) {
			num_cycles += 6;
		} else if(inst->ea_reg == Z80_IX || inst->ea_reg == Z80_IY) {
			num_cycles += 4;
		}
		cycles(&opts->gen, num_cycles);
		if (inst->addr_mode != Z80_REG_INDIRECT) {
			code_ptr call_dst = z80_get_native_address(context, inst->immed);
			if (!call_dst) {
				opts->gen.deferred = defer_address(opts->gen.deferred, inst->immed, code->cur + 1);
				//fake address to force large displacement
				call_dst = code->cur + 256;
			}
			jmp(code, call_dst);
		} else {
			if (inst->addr_mode == Z80_REG_INDIRECT) {
				mov_rr(code, opts->regs[inst->ea_reg], opts->gen.scratch1, SZ_W);
			} else {
				mov_ir(code, inst->immed, opts->gen.scratch1, SZ_W);
			}
			call(code, opts->native_addr);
			jmp_r(code, opts->gen.scratch1);
		}
		break;
	}
	case Z80_JPCC: {
		cycles(&opts->gen, 7);//T States: 4,3
		uint8_t cond = CC_Z;
		switch (inst->reg)
		{
		case Z80_CC_NZ:
			cond = CC_NZ;
		case Z80_CC_Z:
			cmp_irdisp(code, 0, opts->gen.context_reg, zf_off(ZF_Z), SZ_B);
			break;
		case Z80_CC_NC:
			cond = CC_NZ;
		case Z80_CC_C:
			cmp_irdisp(code, 0, opts->gen.context_reg, zf_off(ZF_C), SZ_B);
			break;
		case Z80_CC_PO:
			cond = CC_NZ;
		case Z80_CC_PE:
			cmp_irdisp(code, 0, opts->gen.context_reg, zf_off(ZF_PV), SZ_B);
			break;
		case Z80_CC_P:
			cond = CC_NZ;
		case Z80_CC_M:
			cmp_irdisp(code, 0, opts->gen.context_reg, zf_off(ZF_S), SZ_B);
			break;
		}
		uint8_t *no_jump_off = code->cur+1;
		jcc(code, cond, code->cur+2);
		cycles(&opts->gen, 5);//T States: 5
		uint16_t dest_addr = inst->immed;
		code_ptr call_dst = z80_get_native_address(context, dest_addr);
		if (!call_dst) {
			opts->gen.deferred = defer_address(opts->gen.deferred, dest_addr, code->cur + 1);
			//fake address to force large displacement
			call_dst = code->cur + 256;
		}
		jmp(code, call_dst);
		*no_jump_off = code->cur - (no_jump_off+1);
		break;
	}
	case Z80_JR: {
		cycles(&opts->gen, 12);//T States: 4,3,5
		uint16_t dest_addr = address + inst->immed + 2;
		code_ptr call_dst = z80_get_native_address(context, dest_addr);
		if (!call_dst) {
			opts->gen.deferred = defer_address(opts->gen.deferred, dest_addr, code->cur + 1);
			//fake address to force large displacement
			call_dst = code->cur + 256;
		}
		jmp(code, call_dst);
		break;
	}
	case Z80_JRCC: {
		cycles(&opts->gen, 7);//T States: 4,3
		uint8_t cond = CC_Z;
		switch (inst->reg)
		{
		case Z80_CC_NZ:
			cond = CC_NZ;
		case Z80_CC_Z:
			cmp_irdisp(code, 0, opts->gen.context_reg, zf_off(ZF_Z), SZ_B);
			break;
		case Z80_CC_NC:
			cond = CC_NZ;
		case Z80_CC_C:
			cmp_irdisp(code, 0, opts->gen.context_reg, zf_off(ZF_C), SZ_B);
			break;
		}
		uint8_t *no_jump_off = code->cur+1;
		jcc(code, cond, code->cur+2);
		cycles(&opts->gen, 5);//T States: 5
		uint16_t dest_addr = address + inst->immed + 2;
		code_ptr call_dst = z80_get_native_address(context, dest_addr);
		if (!call_dst) {
			opts->gen.deferred = defer_address(opts->gen.deferred, dest_addr, code->cur + 1);
			//fake address to force large displacement
			call_dst = code->cur + 256;
		}
		jmp(code, call_dst);
		*no_jump_off = code->cur - (no_jump_off+1);
		break;
	}
	case Z80_DJNZ: {
		cycles(&opts->gen, 8);//T States: 5,3
		sub_ir(code, 1, opts->regs[Z80_B], SZ_B);
		uint8_t *no_jump_off = code->cur+1;
		jcc(code, CC_Z, code->cur+2);
		cycles(&opts->gen, 5);//T States: 5
		uint16_t dest_addr = address + inst->immed + 2;
		code_ptr call_dst = z80_get_native_address(context, dest_addr);
		if (!call_dst) {
			opts->gen.deferred = defer_address(opts->gen.deferred, dest_addr, code->cur + 1);
			//fake address to force large displacement
			call_dst = code->cur + 256;
		}
		jmp(code, call_dst);
		*no_jump_off = code->cur - (no_jump_off+1);
		break;
	}
	case Z80_CALL: {
		cycles(&opts->gen, 11);//T States: 4,3,4
		sub_ir(code, 2, opts->regs[Z80_SP], SZ_W);
		mov_ir(code, address + 3, opts->gen.scratch1, SZ_W);
		mov_rr(code, opts->regs[Z80_SP], opts->gen.scratch2, SZ_W);
		call(code, opts->write_16_highfirst);//T States: 3, 3
		code_ptr call_dst = z80_get_native_address(context, inst->immed);
		if (!call_dst) {
			opts->gen.deferred = defer_address(opts->gen.deferred, inst->immed, code->cur + 1);
			//fake address to force large displacement
			call_dst = code->cur + 256;
		}
		jmp(code, call_dst);
		break;
	}
	case Z80_CALLCC: {
		cycles(&opts->gen, 10);//T States: 4,3,3 (false case)
		uint8_t cond = CC_Z;
		switch (inst->reg)
		{
		case Z80_CC_NZ:
			cond = CC_NZ;
		case Z80_CC_Z:
			cmp_irdisp(code, 0, opts->gen.context_reg, zf_off(ZF_Z), SZ_B);
			break;
		case Z80_CC_NC:
			cond = CC_NZ;
		case Z80_CC_C:
			cmp_irdisp(code, 0, opts->gen.context_reg, zf_off(ZF_C), SZ_B);
			break;
		case Z80_CC_PO:
			cond = CC_NZ;
		case Z80_CC_PE:
			cmp_irdisp(code, 0, opts->gen.context_reg, zf_off(ZF_PV), SZ_B);
			break;
		case Z80_CC_P:
			cond = CC_NZ;
		case Z80_CC_M:
			cmp_irdisp(code, 0, opts->gen.context_reg, zf_off(ZF_S), SZ_B);
			break;
		}
		uint8_t *no_call_off = code->cur+1;
		jcc(code, cond, code->cur+2);
		cycles(&opts->gen, 1);//Last of the above T states takes an extra cycle in the true case
		sub_ir(code, 2, opts->regs[Z80_SP], SZ_W);
		mov_ir(code, address + 3, opts->gen.scratch1, SZ_W);
		mov_rr(code, opts->regs[Z80_SP], opts->gen.scratch2, SZ_W);
		call(code, opts->write_16_highfirst);//T States: 3, 3
		code_ptr call_dst = z80_get_native_address(context, inst->immed);
		if (!call_dst) {
			opts->gen.deferred = defer_address(opts->gen.deferred, inst->immed, code->cur + 1);
			//fake address to force large displacement
			call_dst = code->cur + 256;
		}
		jmp(code, call_dst);
		*no_call_off = code->cur - (no_call_off+1);
		break;
	}
	case Z80_RET:
		cycles(&opts->gen, 4);//T States: 4
		mov_rr(code, opts->regs[Z80_SP], opts->gen.scratch1, SZ_W);
		call(code, opts->read_16);//T STates: 3, 3
		add_ir(code, 2, opts->regs[Z80_SP], SZ_W);
		call(code, opts->native_addr);
		jmp_r(code, opts->gen.scratch1);
		break;
	case Z80_RETCC: {
		cycles(&opts->gen, 5);//T States: 5
		uint8_t cond = CC_Z;
		switch (inst->reg)
		{
		case Z80_CC_NZ:
			cond = CC_NZ;
		case Z80_CC_Z:
			cmp_irdisp(code, 0, opts->gen.context_reg, zf_off(ZF_Z), SZ_B);
			break;
		case Z80_CC_NC:
			cond = CC_NZ;
		case Z80_CC_C:
			cmp_irdisp(code, 0, opts->gen.context_reg, zf_off(ZF_C), SZ_B);
			break;
		case Z80_CC_PO:
			cond = CC_NZ;
		case Z80_CC_PE:
			cmp_irdisp(code, 0, opts->gen.context_reg, zf_off(ZF_PV), SZ_B);
			break;
		case Z80_CC_P:
			cond = CC_NZ;
		case Z80_CC_M:
			cmp_irdisp(code, 0, opts->gen.context_reg, zf_off(ZF_S), SZ_B);
			break;
		}
		uint8_t *no_call_off = code->cur+1;
		jcc(code, cond, code->cur+2);
		mov_rr(code, opts->regs[Z80_SP], opts->gen.scratch1, SZ_W);
		call(code, opts->read_16);//T STates: 3, 3
		add_ir(code, 2, opts->regs[Z80_SP], SZ_W);
		call(code, opts->native_addr);
		jmp_r(code, opts->gen.scratch1);
		*no_call_off = code->cur - (no_call_off+1);
		break;
	}
	case Z80_RETI:
		//For some systems, this may need a callback for signalling interrupt routine completion
		cycles(&opts->gen, 8);//T States: 4, 4
		mov_rr(code, opts->regs[Z80_SP], opts->gen.scratch1, SZ_W);
		call(code, opts->read_16);//T STates: 3, 3
		add_ir(code, 2, opts->regs[Z80_SP], SZ_W);
		call(code, opts->native_addr);
		jmp_r(code, opts->gen.scratch1);
		break;
	case Z80_RETN:
		cycles(&opts->gen, 8);//T States: 4, 4
		mov_rdispr(code, opts->gen.context_reg, offsetof(z80_context, iff2), opts->gen.scratch2, SZ_B);
		mov_rr(code, opts->regs[Z80_SP], opts->gen.scratch1, SZ_W);
		mov_rrdisp(code, opts->gen.scratch2, opts->gen.context_reg, offsetof(z80_context, iff1), SZ_B);
		call(code, opts->read_16);//T STates: 3, 3
		add_ir(code, 2, opts->regs[Z80_SP], SZ_W);
		call(code, opts->native_addr);
		jmp_r(code, opts->gen.scratch1);
		break;
	case Z80_RST: {
		//RST is basically CALL to an address in page 0
		cycles(&opts->gen, 5);//T States: 5
		sub_ir(code, 2, opts->regs[Z80_SP], SZ_W);
		mov_ir(code, address + 1, opts->gen.scratch1, SZ_W);
		mov_rr(code, opts->regs[Z80_SP], opts->gen.scratch2, SZ_W);
		call(code, opts->write_16_highfirst);//T States: 3, 3
		code_ptr call_dst = z80_get_native_address(context, inst->immed);
		if (!call_dst) {
			opts->gen.deferred = defer_address(opts->gen.deferred, inst->immed, code->cur + 1);
			//fake address to force large displacement
			call_dst = code->cur + 256;
		}
		jmp(code, call_dst);
		break;
	}
	case Z80_IN:
		cycles(&opts->gen, inst->reg == Z80_A ? 7 : 8);//T States: 4 3/4
		if (inst->addr_mode == Z80_IMMED_INDIRECT) {
			mov_ir(code, inst->immed, opts->gen.scratch1, SZ_B);
		} else {
			mov_rr(code, opts->regs[Z80_C], opts->gen.scratch1, SZ_B);
		}
		call(code, opts->read_io);
		translate_z80_reg(inst, &dst_op, opts);
		mov_rr(code, opts->gen.scratch1, dst_op.base, SZ_B);
		z80_save_reg(inst, opts);
		break;
	/*case Z80_INI:
	case Z80_INIR:
	case Z80_IND:
	case Z80_INDR:*/
	case Z80_OUT:
		cycles(&opts->gen, inst->reg == Z80_A ? 7 : 8);//T States: 4 3/4
		if ((inst->addr_mode & 0x1F) == Z80_IMMED_INDIRECT) {
			mov_ir(code, inst->immed, opts->gen.scratch2, SZ_B);
		} else {
			mov_rr(code, opts->regs[Z80_C], opts->gen.scratch2, SZ_B);
		}
		translate_z80_reg(inst, &src_op, opts);
		mov_rr(code, dst_op.base, opts->gen.scratch1, SZ_B);
		call(code, opts->write_io);
		z80_save_reg(inst, opts);
		break;
	/*case Z80_OUTI:
	case Z80_OTIR:
	case Z80_OUTD:
	case Z80_OTDR:*/
	default: {
		char disbuf[80];
		z80_disasm(inst, disbuf, address);
		fprintf(stderr, "unimplemented instruction: %s at %X\n", disbuf, address);
		FILE * f = fopen("zram.bin", "wb");
		fwrite(context->mem_pointers[0], 1, 8 * 1024, f);
		fclose(f);
		exit(1);
	}
	}
}

uint8_t * z80_interp_handler(uint8_t opcode, z80_context * context)
{
	if (!context->interp_code[opcode]) {
		if (opcode == 0xCB || (opcode >= 0xDD && opcode & 0xF == 0xD)) {
			fprintf(stderr, "Encountered prefix byte %X at address %X. Z80 interpeter doesn't support those yet.", opcode, context->pc);
			exit(1);
		}
		uint8_t codebuf[8];
		memset(codebuf, 0, sizeof(codebuf));
		codebuf[0] = opcode;
		z80inst inst;
		uint8_t * after = z80_decode(codebuf, &inst);
		if (after - codebuf > 1) {
			fprintf(stderr, "Encountered multi-byte Z80 instruction at %X. Z80 interpeter doesn't support those yet.", context->pc);
			exit(1);
		}

		z80_options * opts = context->options;
		code_info *code = &opts->gen.code;
		check_alloc_code(code, ZMAX_NATIVE_SIZE);
		context->interp_code[opcode] = code->cur;
		translate_z80inst(&inst, context, 0, 1);
		mov_rdispr(code, opts->gen.context_reg, offsetof(z80_context, pc), opts->gen.scratch1, SZ_W);
		add_ir(code, after - codebuf, opts->gen.scratch1, SZ_W);
		call(code, opts->native_addr);
		jmp_r(code, opts->gen.scratch1);
	}
	return context->interp_code[opcode];
}

code_info z80_make_interp_stub(z80_context * context, uint16_t address)
{
	z80_options *opts = context->options;
	code_info * code = &opts->gen.code;
	check_alloc_code(code, 32);
	code_info stub = {code->cur, NULL};
	//TODO: make this play well with the breakpoint code
	mov_ir(code, address, opts->gen.scratch1, SZ_W);
	call(code, opts->read_8);
	//normal opcode fetch is already factored into instruction timing
	//back out the base 3 cycles from a read here
	//not quite perfect, but it will have to do for now
	cycles(&opts->gen, -3);
	check_cycles_int(&opts->gen, address);
	call(code, opts->gen.save_context);
	mov_irdisp(code, address, opts->gen.context_reg, offsetof(z80_context, pc), SZ_W);
	push_r(code, opts->gen.context_reg);
	call_args(code, (code_ptr)z80_interp_handler, 2, opts->gen.scratch1, opts->gen.scratch2);
	mov_rr(code, RAX, opts->gen.scratch1, SZ_PTR);
	pop_r(code, opts->gen.context_reg);
	call(code, opts->gen.load_context);
	jmp_r(code, opts->gen.scratch1);
	stub.last = code->cur;
	return stub;
}


uint8_t * z80_get_native_address(z80_context * context, uint32_t address)
{
	native_map_slot *map;
	if (address < 0x4000) {
		address &= 0x1FFF;
		map = context->static_code_map;
	} else {
		address -= 0x4000;
		map = context->banked_code_map;
	}
	if (!map->base || !map->offsets || map->offsets[address] == INVALID_OFFSET || map->offsets[address] == EXTENSION_WORD) {
		//dprintf("z80_get_native_address: %X NULL\n", address);
		return NULL;
	}
	//dprintf("z80_get_native_address: %X %p\n", address, map->base + map->offsets[address]);
	return map->base + map->offsets[address];
}

uint8_t z80_get_native_inst_size(z80_options * opts, uint32_t address)
{
	//TODO: Fix for addresses >= 0x4000
	if (address >= 0x4000) {
		return 0;
	}
	return opts->gen.ram_inst_sizes[0][address & 0x1FFF];
}

void z80_map_native_address(z80_context * context, uint32_t address, uint8_t * native_address, uint8_t size, uint8_t native_size)
{
	uint32_t orig_address = address;
	native_map_slot *map;
	z80_options * opts = context->options;
	if (address < 0x4000) {
		address &= 0x1FFF;
		map = context->static_code_map;
		opts->gen.ram_inst_sizes[0][address] = native_size;
		context->ram_code_flags[(address & 0x1C00) >> 10] |= 1 << ((address & 0x380) >> 7);
		context->ram_code_flags[((address + size) & 0x1C00) >> 10] |= 1 << (((address + size) & 0x380) >> 7);
	} else {
		//HERE
		address -= 0x4000;
		map = context->banked_code_map;
		if (!map->offsets) {
			map->offsets = malloc(sizeof(int32_t) * 0xC000);
			memset(map->offsets, 0xFF, sizeof(int32_t) * 0xC000);
		}
	}
	if (!map->base) {
		map->base = native_address;
	}
	map->offsets[address] = native_address - map->base;
	for(--size, orig_address++; size; --size, orig_address++) {
		address = orig_address;
		if (address < 0x4000) {
			address &= 0x1FFF;
			map = context->static_code_map;
		} else {
			address -= 0x4000;
			map = context->banked_code_map;
		}
		if (!map->offsets) {
			map->offsets = malloc(sizeof(int32_t) * 0xC000);
			memset(map->offsets, 0xFF, sizeof(int32_t) * 0xC000);
		}
		map->offsets[address] = EXTENSION_WORD;
	}
}

#define INVALID_INSTRUCTION_START 0xFEEDFEED

uint32_t z80_get_instruction_start(native_map_slot * static_code_map, uint32_t address)
{
	//TODO: Fixme for address >= 0x4000
	if (!static_code_map->base || address >= 0x4000) {
		return INVALID_INSTRUCTION_START;
	}
	address &= 0x1FFF;
	if (static_code_map->offsets[address] == INVALID_OFFSET) {
		return INVALID_INSTRUCTION_START;
	}
	while (static_code_map->offsets[address] == EXTENSION_WORD) {
		--address;
		address &= 0x1FFF;
	}
	return address;
}

z80_context * z80_handle_code_write(uint32_t address, z80_context * context)
{
	uint32_t inst_start = z80_get_instruction_start(context->static_code_map, address);
	if (inst_start != INVALID_INSTRUCTION_START) {
		code_ptr dst = z80_get_native_address(context, inst_start);
		code_info code = {dst, dst+16};
		z80_options * opts = context->options;
		dprintf("patching code at %p for Z80 instruction at %X due to write to %X\n", code.cur, inst_start, address);
		mov_ir(&code, inst_start, opts->gen.scratch1, SZ_D);
		call(&code, opts->retrans_stub);
	}
	return context;
}

uint8_t * z80_get_native_address_trans(z80_context * context, uint32_t address)
{
	uint8_t * addr = z80_get_native_address(context, address);
	if (!addr) {
		translate_z80_stream(context, address);
		addr = z80_get_native_address(context, address);
		if (!addr) {
			printf("Failed to translate %X to native code\n", address);
		}
	}
	return addr;
}

void z80_handle_deferred(z80_context * context)
{
	z80_options * opts = context->options;
	process_deferred(&opts->gen.deferred, context, (native_addr_func)z80_get_native_address);
	if (opts->gen.deferred) {
		translate_z80_stream(context, opts->gen.deferred->address);
	}
}

extern void * z80_retranslate_inst(uint32_t address, z80_context * context, uint8_t * orig_start) asm("z80_retranslate_inst");
void * z80_retranslate_inst(uint32_t address, z80_context * context, uint8_t * orig_start)
{
	char disbuf[80];
	z80_options * opts = context->options;
	uint8_t orig_size = z80_get_native_inst_size(opts, address);
	code_info *code = &opts->gen.code;
	uint8_t *after, *inst = get_native_pointer(address, (void **)context->mem_pointers, &opts->gen);
	z80inst instbuf;
	dprintf("Retranslating code at Z80 address %X, native address %p\n", address, orig_start);
	after = z80_decode(inst, &instbuf);
	#ifdef DO_DEBUG_PRINT
	z80_disasm(&instbuf, disbuf, address);
	if (instbuf.op == Z80_NOP) {
		printf("%X\t%s(%d)\n", address, disbuf, instbuf.immed);
	} else {
		printf("%X\t%s\n", address, disbuf);
	}
	#endif
	if (orig_size != ZMAX_NATIVE_SIZE) {
		check_alloc_code(code, ZMAX_NATIVE_SIZE);
		code_ptr start = code->cur;
		deferred_addr * orig_deferred = opts->gen.deferred;
		translate_z80inst(&instbuf, context, address, 0);
		/*
		if ((native_end - dst) <= orig_size) {
			uint8_t * native_next = z80_get_native_address(context, address + after-inst);
			if (native_next && ((native_next == orig_start + orig_size) || (orig_size - (native_end - dst)) > 5)) {
				remove_deferred_until(&opts->gen.deferred, orig_deferred);
				native_end = translate_z80inst(&instbuf, orig_start, context, address, 0);
				if (native_next == orig_start + orig_size && (native_next-native_end) < 2) {
					while (native_end < orig_start + orig_size) {
						*(native_end++) = 0x90; //NOP
					}
				} else {
					jmp(native_end, native_next);
				}
				z80_handle_deferred(context);
				return orig_start;
			}
		}*/
		z80_map_native_address(context, address, start, after-inst, ZMAX_NATIVE_SIZE);
		code_info tmp_code = {orig_start, orig_start + 16};
		jmp(&tmp_code, start);
		tmp_code = *code;
		code->cur = start + ZMAX_NATIVE_SIZE;
		if (!z80_is_terminal(&instbuf)) {
			jmp(&tmp_code, z80_get_native_address_trans(context, address + after-inst));
		}
		z80_handle_deferred(context);
		return start;
	} else {
		code_info tmp_code = *code;
		code->cur = orig_start;
		code->last = orig_start + ZMAX_NATIVE_SIZE;
		translate_z80inst(&instbuf, context, address, 0);
		code_info tmp2 = *code;
		*code = tmp_code;
		if (!z80_is_terminal(&instbuf)) {

			jmp(&tmp2, z80_get_native_address_trans(context, address + after-inst));
		}
		z80_handle_deferred(context);
		return orig_start;
	}
}

void translate_z80_stream(z80_context * context, uint32_t address)
{
	char disbuf[80];
	if (z80_get_native_address(context, address)) {
		return;
	}
	z80_options * opts = context->options;
	uint32_t start_address = address;

	do
	{
		z80inst inst;
		dprintf("translating Z80 code at address %X\n", address);
		do {
			uint8_t * existing = z80_get_native_address(context, address);
			if (existing) {
				jmp(&opts->gen.code, existing);
				break;
			}
			uint8_t * encoded, *next;
			encoded = get_native_pointer(address, (void **)context->mem_pointers, &opts->gen);
			if (!encoded) {
				code_info stub = z80_make_interp_stub(context, address);
				z80_map_native_address(context, address, stub.cur, 1, stub.last - stub.cur);
				break;
			}
			//make sure prologue is in a contiguous chunk of code
			check_code_prologue(&opts->gen.code);
			next = z80_decode(encoded, &inst);
			#ifdef DO_DEBUG_PRINT
			z80_disasm(&inst, disbuf, address);
			if (inst.op == Z80_NOP) {
				printf("%X\t%s(%d)\n", address, disbuf, inst.immed);
			} else {
				printf("%X\t%s\n", address, disbuf);
			}
			#endif
			code_ptr start = opts->gen.code.cur;
			translate_z80inst(&inst, context, address, 0);
			z80_map_native_address(context, address, start, next-encoded, opts->gen.code.cur - start);
			address += next-encoded;
			address &= 0xFFFF;
		} while (!z80_is_terminal(&inst));
		process_deferred(&opts->gen.deferred, context, (native_addr_func)z80_get_native_address);
		if (opts->gen.deferred) {
			address = opts->gen.deferred->address;
			dprintf("defferred address: %X\n", address);
		}
	} while (opts->gen.deferred);
}

void init_z80_opts(z80_options * options, memmap_chunk const * chunks, uint32_t num_chunks, uint32_t clock_divider)
{
	memset(options, 0, sizeof(*options));

	options->gen.memmap = chunks;
	options->gen.memmap_chunks = num_chunks;
	options->gen.address_size = SZ_W;
	options->gen.address_mask = 0xFFFF;
	options->gen.max_address = 0x10000;
	options->gen.bus_cycles = 3;
	options->gen.clock_divider = clock_divider;
	options->gen.mem_ptr_off = offsetof(z80_context, mem_pointers);
	options->gen.ram_flags_off = offsetof(z80_context, ram_code_flags);
	options->gen.ram_flags_shift = 7;

	options->flags = 0;
#ifdef X86_64
	options->regs[Z80_B] = BH;
	options->regs[Z80_C] = RBX;
	options->regs[Z80_D] = CH;
	options->regs[Z80_E] = RCX;
	options->regs[Z80_H] = AH;
	options->regs[Z80_L] = RAX;
	options->regs[Z80_IXH] = DH;
	options->regs[Z80_IXL] = RDX;
	options->regs[Z80_IYH] = -1;
	options->regs[Z80_IYL] = R8;
	options->regs[Z80_I] = -1;
	options->regs[Z80_R] = -1;
	options->regs[Z80_A] = R10;
	options->regs[Z80_BC] = RBX;
	options->regs[Z80_DE] = RCX;
	options->regs[Z80_HL] = RAX;
	options->regs[Z80_SP] = R9;
	options->regs[Z80_AF] = -1;
	options->regs[Z80_IX] = RDX;
	options->regs[Z80_IY] = R8;

	options->gen.scratch1 = R13;
	options->gen.scratch2 = R14;
#else
	memset(options->regs, -1, sizeof(options->regs));
	options->regs[Z80_A] = RAX;
	options->regx[Z80_SP] = RBX;

	options->gen.scratch1 = RCX;
	options->gen.scratch2 = RDX;
#endif

	options->gen.context_reg = RSI;
	options->gen.cycles = RBP;
	options->gen.limit = RDI;

	options->gen.native_code_map = malloc(sizeof(native_map_slot));
	memset(options->gen.native_code_map, 0, sizeof(native_map_slot));
	options->gen.deferred = NULL;
	options->gen.ram_inst_sizes = malloc(sizeof(uint8_t) * 0x2000 + sizeof(uint8_t *));
	options->gen.ram_inst_sizes[0] = (uint8_t *)(options->gen.ram_inst_sizes + 1);
	memset(options->gen.ram_inst_sizes[0], 0, sizeof(uint8_t) * 0x2000);

	code_info *code = &options->gen.code;
	init_code_info(code);

	options->save_context_scratch = code->cur;
	mov_rrdisp(code, options->gen.scratch1, options->gen.context_reg, offsetof(z80_context, scratch1), SZ_W);
	mov_rrdisp(code, options->gen.scratch2, options->gen.context_reg, offsetof(z80_context, scratch2), SZ_W);

	options->gen.save_context = code->cur;
	for (int i = 0; i <= Z80_A; i++)
	{
		int reg;
		uint8_t size;
		if (i < Z80_I) {
			reg = i /2 + Z80_BC + (i > Z80_H ? 2 : 0);
			size = SZ_W;
		} else {
			reg = i;
			size = SZ_B;
}
		if (options->regs[reg] >= 0) {
			mov_rrdisp(code, options->regs[reg], options->gen.context_reg, offsetof(z80_context, regs) + i, size);
		}
		if (size == SZ_W) {
			i++;
		}
	}
	if (options->regs[Z80_SP] >= 0) {
		mov_rrdisp(code, options->regs[Z80_SP], options->gen.context_reg, offsetof(z80_context, sp), SZ_W);
	}
	mov_rrdisp(code, options->gen.limit, options->gen.context_reg, offsetof(z80_context, target_cycle), SZ_D);
	mov_rrdisp(code, options->gen.cycles, options->gen.context_reg, offsetof(z80_context, current_cycle), SZ_D);
	retn(code);

	options->load_context_scratch = code->cur;
	mov_rdispr(code, options->gen.context_reg, offsetof(z80_context, scratch1), options->gen.scratch1, SZ_W);
	mov_rdispr(code, options->gen.context_reg, offsetof(z80_context, scratch2), options->gen.scratch2, SZ_W);
	options->gen.load_context = code->cur;
	for (int i = 0; i <= Z80_A; i++)
	{
		int reg;
		uint8_t size;
		if (i < Z80_I) {
			reg = i /2 + Z80_BC + (i > Z80_H ? 2 : 0);
			size = SZ_W;
		} else {
			reg = i;
			size = SZ_B;
		}
		if (options->regs[reg] >= 0) {
			mov_rdispr(code, options->gen.context_reg, offsetof(z80_context, regs) + i, options->regs[reg], size);
		}
		if (size == SZ_W) {
			i++;
		}
	}
	if (options->regs[Z80_SP] >= 0) {
		mov_rdispr(code, options->gen.context_reg, offsetof(z80_context, sp), options->regs[Z80_SP], SZ_W);
	}
	mov_rdispr(code, options->gen.context_reg, offsetof(z80_context, target_cycle), options->gen.limit, SZ_D);
	mov_rdispr(code, options->gen.context_reg, offsetof(z80_context, current_cycle), options->gen.cycles, SZ_D);
	retn(code);

	options->native_addr = code->cur;
	call(code, options->gen.save_context);
	push_r(code, options->gen.context_reg);
	movzx_rr(code, options->gen.scratch1, options->gen.scratch1, SZ_W, SZ_D);
	call_args(code, (code_ptr)z80_get_native_address_trans, 2, options->gen.context_reg, options->gen.scratch1);
	mov_rr(code, RAX, options->gen.scratch1, SZ_PTR);
	pop_r(code, options->gen.context_reg);
	call(code, options->gen.load_context);
	retn(code);

	options->gen.handle_cycle_limit = code->cur;
	cmp_rdispr(code, options->gen.context_reg, offsetof(z80_context, sync_cycle), options->gen.cycles, SZ_D);
	code_ptr no_sync = code->cur+1;
	jcc(code, CC_B, no_sync);
	mov_irdisp(code, 0, options->gen.context_reg, offsetof(z80_context, pc), SZ_W);
	call(code, options->save_context_scratch);
	pop_r(code, RAX); //return address in read/write func
	pop_r(code, RBX); //return address in translated code
	sub_ir(code, 5, RAX, SZ_PTR); //adjust return address to point to the call that got us here
	mov_rrdisp(code, RBX, options->gen.context_reg, offsetof(z80_context, extra_pc), SZ_PTR);
	mov_rrind(code, RAX, options->gen.context_reg, SZ_PTR);
	restore_callee_save_regs(code);
	*no_sync = code->cur - (no_sync + 1);
	//return to caller of z80_run
	retn(code);

	options->gen.handle_code_write = (code_ptr)z80_handle_code_write;

	options->read_8 = gen_mem_fun(&options->gen, chunks, num_chunks, READ_8, &options->read_8_noinc);
	options->write_8 = gen_mem_fun(&options->gen, chunks, num_chunks, WRITE_8, &options->write_8_noinc);

	options->gen.handle_cycle_limit_int = code->cur;
	cmp_rdispr(code, options->gen.context_reg, offsetof(z80_context, int_cycle), options->gen.cycles, SZ_D);
	code_ptr skip_int = code->cur+1;
	jcc(code, CC_B, skip_int);
	//set limit to the cycle limit
	mov_rdispr(code, options->gen.context_reg, offsetof(z80_context, sync_cycle), options->gen.limit, SZ_D);
	//disable interrupts
	mov_irdisp(code, 0, options->gen.context_reg, offsetof(z80_context, iff1), SZ_B);
	mov_irdisp(code, 0, options->gen.context_reg, offsetof(z80_context, iff2), SZ_B);
	cycles(&options->gen, 7);
	//save return address (in scratch1) to Z80 stack
	sub_ir(code, 2, options->regs[Z80_SP], SZ_W);
	mov_rr(code, options->regs[Z80_SP], options->gen.scratch2, SZ_W);
	//we need to do check_cycles and cycles outside of the write_8 call
	//so that the stack has the correct depth if we need to return to C
	//for a synchronization
	check_cycles(&options->gen);
	cycles(&options->gen, 3);
	//save word to write before call to write_8_noinc
	push_r(code, options->gen.scratch1);
	call(code, options->write_8_noinc);
	//restore word to write
	pop_r(code, options->gen.scratch1);
	//write high byte to SP+1
	mov_rr(code, options->regs[Z80_SP], options->gen.scratch2, SZ_W);
	add_ir(code, 1, options->gen.scratch2, SZ_W);
	shr_ir(code, 8, options->gen.scratch1, SZ_W);
	check_cycles(&options->gen);
	cycles(&options->gen, 3);
	call(code, options->write_8_noinc);
	//dispose of return address as we'll be jumping somewhere else
	pop_r(code, options->gen.scratch2);
	//TODO: Support interrupt mode 0 and 2
	mov_ir(code, 0x38, options->gen.scratch1, SZ_W);
	call(code, options->native_addr);
	mov_rrind(code, options->gen.scratch1, options->gen.context_reg, SZ_PTR);
	restore_callee_save_regs(code);
	//return to caller of z80_run to sync
	retn(code);
	*skip_int = code->cur - (skip_int+1);
	cmp_rdispr(code, options->gen.context_reg, offsetof(z80_context, sync_cycle), options->gen.cycles, SZ_D);
	code_ptr skip_sync = code->cur + 1;
	jcc(code, CC_B, skip_sync);
	options->do_sync = code->cur;
	call(code, options->gen.save_context);
	pop_rind(code, options->gen.context_reg);
	//restore callee saved registers
	restore_callee_save_regs(code);
	//return to caller of z80_run
	*skip_sync = code->cur - (skip_sync+1);
	retn(code);

	options->read_io = code->cur;
	check_cycles(&options->gen);
	cycles(&options->gen, 4);
	//Genesis has no IO hardware and always returns FF
	//eventually this should use a second memory map array
	mov_ir(code, 0xFF, options->gen.scratch1, SZ_B);
	retn(code);

	options->write_io = code->cur;
	check_cycles(&options->gen);
	cycles(&options->gen, 4);
	retn(code);

	options->read_16 = code->cur;
	cycles(&options->gen, 3);
	check_cycles(&options->gen);
	//TODO: figure out how to handle the extra wait state for word reads to bank area
	//may also need special handling to avoid too much stack depth when access is blocked
	push_r(code, options->gen.scratch1);
	call(code, options->read_8_noinc);
	mov_rr(code, options->gen.scratch1, options->gen.scratch2, SZ_B);
	pop_r(code, options->gen.scratch1);
	add_ir(code, 1, options->gen.scratch1, SZ_W);
	cycles(&options->gen, 3);
	check_cycles(&options->gen);
	call(code, options->read_8_noinc);
	shl_ir(code, 8, options->gen.scratch1, SZ_W);
	mov_rr(code, options->gen.scratch2, options->gen.scratch1, SZ_B);
	retn(code);

	options->write_16_highfirst = code->cur;
	cycles(&options->gen, 3);
	check_cycles(&options->gen);
	push_r(code, options->gen.scratch2);
	push_r(code, options->gen.scratch1);
	add_ir(code, 1, options->gen.scratch2, SZ_W);
	shr_ir(code, 8, options->gen.scratch1, SZ_W);
	call(code, options->write_8_noinc);
	pop_r(code, options->gen.scratch1);
	pop_r(code, options->gen.scratch2);
	cycles(&options->gen, 3);
	check_cycles(&options->gen);
	//TODO: Check if we can get away with TCO here
	call(code, options->write_8_noinc);
	retn(code);

	options->write_16_lowfirst = code->cur;
	cycles(&options->gen, 3);
	check_cycles(&options->gen);
	push_r(code, options->gen.scratch2);
	push_r(code, options->gen.scratch1);
	call(code, options->write_8_noinc);
	pop_r(code, options->gen.scratch1);
	pop_r(code, options->gen.scratch2);
	add_ir(code, 1, options->gen.scratch2, SZ_W);
	shr_ir(code, 8, options->gen.scratch1, SZ_W);
	cycles(&options->gen, 3);
	check_cycles(&options->gen);
	//TODO: Check if we can get away with TCO here
	call(code, options->write_8_noinc);
	retn(code);

	options->retrans_stub = code->cur;
	//pop return address
	pop_r(code, options->gen.scratch2);
	call(code, options->gen.save_context);
	//adjust pointer before move and call instructions that got us here
	sub_ir(code, 11, options->gen.scratch2, SZ_PTR);
	push_r(code, options->gen.context_reg);
	call_args(code, (code_ptr)z80_retranslate_inst, 3, options->gen.scratch1, options->gen.context_reg, options->gen.scratch2);
	pop_r(code, options->gen.context_reg);
	mov_rr(code, RAX, options->gen.scratch1, SZ_PTR);
	call(code, options->gen.load_context);
	jmp_r(code, options->gen.scratch1);

	options->run = (z80_run_fun)code->cur;
	save_callee_save_regs(code);
	mov_rr(code, RDI, options->gen.context_reg, SZ_PTR);
	call(code, options->load_context_scratch);
	cmp_irdisp(code, 0, options->gen.context_reg, offsetof(z80_context, extra_pc), SZ_PTR);
	code_ptr no_extra = code->cur+1;
	jcc(code, CC_Z, no_extra);
	push_rdisp(code, options->gen.context_reg, offsetof(z80_context, extra_pc));
	mov_irdisp(code, 0, options->gen.context_reg, offsetof(z80_context, extra_pc), SZ_PTR);
	*no_extra = code->cur - (no_extra + 1);
	jmp_rind(code, options->gen.context_reg);
}

void init_z80_context(z80_context * context, z80_options * options)
{
	memset(context, 0, sizeof(*context));
	context->static_code_map = malloc(sizeof(*context->static_code_map));
	context->static_code_map->base = NULL;
	context->static_code_map->offsets = malloc(sizeof(int32_t) * 0x2000);
	memset(context->static_code_map->offsets, 0xFF, sizeof(int32_t) * 0x2000);
	context->banked_code_map = malloc(sizeof(native_map_slot));
	memset(context->banked_code_map, 0, sizeof(native_map_slot));
	context->options = options;
	context->int_cycle = CYCLE_NEVER;
	context->int_pulse_start = CYCLE_NEVER;
	context->int_pulse_end = CYCLE_NEVER;
}

void z80_run(z80_context * context, uint32_t target_cycle)
{
	if (context->reset || context->busack) {
		context->current_cycle = target_cycle;
	} else {
		if (context->current_cycle < target_cycle) {
			//busreq is sampled at the end of an m-cycle
			//we can approximate that by running for a single m-cycle after a bus request
			context->sync_cycle = context->busreq ? context->current_cycle + 3*context->options->gen.clock_divider : target_cycle;
			if (!context->native_pc) {
				context->native_pc = z80_get_native_address_trans(context, context->pc);
			}
			while (context->current_cycle < context->sync_cycle)
			{
				if (context->int_pulse_end < context->current_cycle || context->int_pulse_end == CYCLE_NEVER) {
					z80_next_int_pulse(context);
				}
				if (context->iff1) {
					context->int_cycle = context->int_pulse_start < context->int_enable_cycle ? context->int_enable_cycle : context->int_pulse_start;
				} else {
					context->int_cycle = CYCLE_NEVER;
				}
				context->target_cycle = context->sync_cycle < context->int_cycle ? context->sync_cycle : context->int_cycle;
				dprintf("Running Z80 from cycle %d to cycle %d. Int cycle: %d (%d - %d)\n", context->current_cycle, context->sync_cycle, context->int_cycle, context->int_pulse_start, context->int_pulse_end);
				context->options->run(context);
				dprintf("Z80 ran to cycle %d\n", context->current_cycle);
			}
			if (context->busreq) {
				context->busack = 1;
				context->current_cycle = target_cycle;
			}
		}
	}
}

void z80_assert_reset(z80_context * context, uint32_t cycle)
{
	z80_run(context, cycle);
	context->reset = 1;
}

void z80_clear_reset(z80_context * context, uint32_t cycle)
{
	z80_run(context, cycle);
	if (context->reset) {
		//TODO: Handle case where reset is not asserted long enough
		context->im = 0;
		context->iff1 = context->iff2 = 0;
		context->native_pc = NULL;
		context->extra_pc = NULL;
		context->pc = 0;
		context->reset = 0;
		if (context->busreq) {
			//TODO: Figure out appropriate delay
			context->busack = 1;
		}
	}
}

void z80_assert_busreq(z80_context * context, uint32_t cycle)
{
	z80_run(context, cycle);
	context->busreq = 1;
}

void z80_clear_busreq(z80_context * context, uint32_t cycle)
{
	z80_run(context, cycle);
	context->busreq = 0;
	context->busack = 0;
}

uint8_t z80_get_busack(z80_context * context, uint32_t cycle)
{
	z80_run(context, cycle);
	return context->busack;
}

void z80_adjust_cycles(z80_context * context, uint32_t deduction)
{
	if (context->current_cycle < deduction) {
		fprintf(stderr, "WARNING: Deduction of %u cycles when Z80 cycle counter is only %u\n", deduction, context->current_cycle);
		context->current_cycle = 0;
	} else {
		context->current_cycle -= deduction;
	}
	if (context->int_enable_cycle != CYCLE_NEVER) {
		if (context->int_enable_cycle < deduction) {
			context->int_enable_cycle = 0;
		} else {
			context->int_enable_cycle -= deduction;
		}
	}
	if (context->int_pulse_start != CYCLE_NEVER) {
		if (context->int_pulse_end < deduction) {
			context->int_pulse_start = context->int_pulse_end = CYCLE_NEVER;
		} else {
			context->int_pulse_end -= deduction;
			if (context->int_pulse_start < deduction) {
				context->int_pulse_start = 0;
			} else {
				context->int_pulse_start -= deduction;
			}
		}
	}
}

uint32_t zbreakpoint_patch(z80_context * context, uint16_t address, code_ptr dst)
{
	code_info code = {dst, dst+16};
	mov_ir(&code, address, context->options->gen.scratch1, SZ_W);
	call(&code, context->bp_stub);
	return code.cur-dst;
}

void zcreate_stub(z80_context * context)
{
	z80_options * opts = context->options;
	code_info *code = &opts->gen.code;
	check_code_prologue(code);
	context->bp_stub = code->cur;

	//Calculate length of prologue
	check_cycles_int(&opts->gen, 0);
	int check_int_size = code->cur-context->bp_stub;
	code->cur = context->bp_stub;

	//Calculate length of patch
	int patch_size = zbreakpoint_patch(context, 0, code->cur);

	//Save context and call breakpoint handler
	call(code, opts->gen.save_context);
	push_r(code, opts->gen.scratch1);
	call_args_abi(code, context->bp_handler, 2, opts->gen.context_reg, opts->gen.scratch1);
	mov_rr(code, RAX, opts->gen.context_reg, SZ_PTR);
	//Restore context
	call(code, opts->gen.load_context);
	pop_r(code, opts->gen.scratch1);
	//do prologue stuff
	cmp_rr(code, opts->gen.cycles, opts->gen.limit, SZ_D);
	uint8_t * jmp_off = code->cur+1;
	jcc(code, CC_NC, code->cur + 7);
	pop_r(code, opts->gen.scratch1);
	add_ir(code, check_int_size - patch_size, opts->gen.scratch1, SZ_PTR);
	push_r(code, opts->gen.scratch1);
	jmp(code, opts->gen.handle_cycle_limit_int);
	*jmp_off = code->cur - (jmp_off+1);
	//jump back to body of translated instruction
	pop_r(code, opts->gen.scratch1);
	add_ir(code, check_int_size - patch_size, opts->gen.scratch1, SZ_PTR);
	jmp_r(code, opts->gen.scratch1);
}

void zinsert_breakpoint(z80_context * context, uint16_t address, uint8_t * bp_handler)
{
	context->bp_handler = bp_handler;
	uint8_t bit = 1 << (address % sizeof(uint8_t));
	if (!(bit & context->breakpoint_flags[address / sizeof(uint8_t)])) {
		context->breakpoint_flags[address / sizeof(uint8_t)] |= bit;
		if (!context->bp_stub) {
			zcreate_stub(context);
		}
		uint8_t * native = z80_get_native_address(context, address);
		if (native) {
			zbreakpoint_patch(context, address, native);
		}
	}
}

void zremove_breakpoint(z80_context * context, uint16_t address)
{
	context->breakpoint_flags[address / sizeof(uint8_t)] &= ~(1 << (address % sizeof(uint8_t)));
	uint8_t * native = z80_get_native_address(context, address);
	if (native) {
		z80_options * opts = context->options;
		code_info tmp_code = opts->gen.code;
		opts->gen.code.cur = native;
		opts->gen.code.last = native + 16;
		check_cycles_int(&opts->gen, address);
		opts->gen.code = tmp_code;
	}
}
<|MERGE_RESOLUTION|>--- conflicted
+++ resolved
@@ -22,25 +22,7 @@
 #define dprintf
 #endif
 
-<<<<<<< HEAD
 uint32_t zbreakpoint_patch(z80_context * context, uint16_t address, code_ptr dst);
-=======
-extern void z80_read_byte() asm("z80_read_byte");
-extern void z80_read_word() asm("z80_read_word");
-extern void z80_write_byte() asm("z80_write_byte");
-extern void z80_write_word_highfirst() asm("z80_write_word_highfirst");
-extern void z80_write_word_lowfirst() asm("z80_write_word_lowfirst");
-extern void z80_save_context() asm("z80_save_context");
-extern void z80_native_addr() asm("z80_native_addr");
-extern void z80_do_sync() asm("z80_do_sync");
-extern void z80_handle_cycle_limit_int() asm("z80_handle_cycle_limit_int");
-extern void z80_retrans_stub() asm("z80_retrans_stub");
-extern void z80_io_read() asm("z80_io_read");
-extern void z80_io_write() asm("z80_io_write");
-extern void z80_halt() asm("z80_halt");
-extern void z80_save_context() asm("z80_save_context");
-extern void z80_load_context() asm("z80_load_context");
->>>>>>> 8a7f8bc0
 
 uint8_t z80_size(z80inst * inst)
 {
@@ -1395,11 +1377,11 @@
 		cycles(&opts->gen, 5);//T States: 5
 		uint16_t dest_addr = inst->immed;
 		code_ptr call_dst = z80_get_native_address(context, dest_addr);
-		if (!call_dst) {
+			if (!call_dst) {
 			opts->gen.deferred = defer_address(opts->gen.deferred, dest_addr, code->cur + 1);
-			//fake address to force large displacement
+				//fake address to force large displacement
 			call_dst = code->cur + 256;
-		}
+			}
 		jmp(code, call_dst);
 		*no_jump_off = code->cur - (no_jump_off+1);
 		break;
@@ -1408,11 +1390,11 @@
 		cycles(&opts->gen, 12);//T States: 4,3,5
 		uint16_t dest_addr = address + inst->immed + 2;
 		code_ptr call_dst = z80_get_native_address(context, dest_addr);
-		if (!call_dst) {
+			if (!call_dst) {
 			opts->gen.deferred = defer_address(opts->gen.deferred, dest_addr, code->cur + 1);
-			//fake address to force large displacement
+				//fake address to force large displacement
 			call_dst = code->cur + 256;
-		}
+			}
 		jmp(code, call_dst);
 		break;
 	}
@@ -1437,11 +1419,11 @@
 		cycles(&opts->gen, 5);//T States: 5
 		uint16_t dest_addr = address + inst->immed + 2;
 		code_ptr call_dst = z80_get_native_address(context, dest_addr);
-		if (!call_dst) {
+			if (!call_dst) {
 			opts->gen.deferred = defer_address(opts->gen.deferred, dest_addr, code->cur + 1);
-			//fake address to force large displacement
+				//fake address to force large displacement
 			call_dst = code->cur + 256;
-		}
+			}
 		jmp(code, call_dst);
 		*no_jump_off = code->cur - (no_jump_off+1);
 		break;
@@ -1454,15 +1436,15 @@
 		cycles(&opts->gen, 5);//T States: 5
 		uint16_t dest_addr = address + inst->immed + 2;
 		code_ptr call_dst = z80_get_native_address(context, dest_addr);
-		if (!call_dst) {
+			if (!call_dst) {
 			opts->gen.deferred = defer_address(opts->gen.deferred, dest_addr, code->cur + 1);
-			//fake address to force large displacement
+				//fake address to force large displacement
 			call_dst = code->cur + 256;
-		}
+			}
 		jmp(code, call_dst);
 		*no_jump_off = code->cur - (no_jump_off+1);
 		break;
-	}
+		}
 	case Z80_CALL: {
 		cycles(&opts->gen, 11);//T States: 4,3,4
 		sub_ir(code, 2, opts->regs[Z80_SP], SZ_W);
@@ -1470,11 +1452,11 @@
 		mov_rr(code, opts->regs[Z80_SP], opts->gen.scratch2, SZ_W);
 		call(code, opts->write_16_highfirst);//T States: 3, 3
 		code_ptr call_dst = z80_get_native_address(context, inst->immed);
-		if (!call_dst) {
+			if (!call_dst) {
 			opts->gen.deferred = defer_address(opts->gen.deferred, inst->immed, code->cur + 1);
-			//fake address to force large displacement
+				//fake address to force large displacement
 			call_dst = code->cur + 256;
-		}
+			}
 		jmp(code, call_dst);
 		break;
 	}
@@ -1512,15 +1494,15 @@
 		mov_rr(code, opts->regs[Z80_SP], opts->gen.scratch2, SZ_W);
 		call(code, opts->write_16_highfirst);//T States: 3, 3
 		code_ptr call_dst = z80_get_native_address(context, inst->immed);
-		if (!call_dst) {
+			if (!call_dst) {
 			opts->gen.deferred = defer_address(opts->gen.deferred, inst->immed, code->cur + 1);
-			//fake address to force large displacement
+				//fake address to force large displacement
 			call_dst = code->cur + 256;
-		}
+			}
 		jmp(code, call_dst);
 		*no_call_off = code->cur - (no_call_off+1);
 		break;
-	}
+		}
 	case Z80_RET:
 		cycles(&opts->gen, 4);//T States: 4
 		mov_rr(code, opts->regs[Z80_SP], opts->gen.scratch1, SZ_W);
@@ -1932,13 +1914,13 @@
 			translate_z80inst(&inst, context, address, 0);
 			z80_map_native_address(context, address, start, next-encoded, opts->gen.code.cur - start);
 			address += next-encoded;
-			address &= 0xFFFF;
+				address &= 0xFFFF;
 		} while (!z80_is_terminal(&inst));
 		process_deferred(&opts->gen.deferred, context, (native_addr_func)z80_get_native_address);
 		if (opts->gen.deferred) {
 			address = opts->gen.deferred->address;
 			dprintf("defferred address: %X\n", address);
-		}
+			}
 	} while (opts->gen.deferred);
 }
 
@@ -2296,10 +2278,10 @@
 	z80_run(context, cycle);
 	if (context->reset) {
 		//TODO: Handle case where reset is not asserted long enough
-		context->im = 0;
-		context->iff1 = context->iff2 = 0;
+	context->im = 0;
+	context->iff1 = context->iff2 = 0;
 		context->native_pc = NULL;
-		context->extra_pc = NULL;
+	context->extra_pc = NULL;
 		context->pc = 0;
 		context->reset = 0;
 		if (context->busreq) {
@@ -2313,7 +2295,7 @@
 {
 	z80_run(context, cycle);
 	context->busreq = 1;
-}
+		}
 
 void z80_clear_busreq(z80_context * context, uint32_t cycle)
 {
@@ -2372,7 +2354,7 @@
 	check_code_prologue(code);
 	context->bp_stub = code->cur;
 
-	//Calculate length of prologue
+		//Calculate length of prologue
 	check_cycles_int(&opts->gen, 0);
 	int check_int_size = code->cur-context->bp_stub;
 	code->cur = context->bp_stub;
@@ -2380,15 +2362,15 @@
 	//Calculate length of patch
 	int patch_size = zbreakpoint_patch(context, 0, code->cur);
 
-	//Save context and call breakpoint handler
+		//Save context and call breakpoint handler
 	call(code, opts->gen.save_context);
 	push_r(code, opts->gen.scratch1);
 	call_args_abi(code, context->bp_handler, 2, opts->gen.context_reg, opts->gen.scratch1);
 	mov_rr(code, RAX, opts->gen.context_reg, SZ_PTR);
-	//Restore context
+		//Restore context
 	call(code, opts->gen.load_context);
 	pop_r(code, opts->gen.scratch1);
-	//do prologue stuff
+		//do prologue stuff
 	cmp_rr(code, opts->gen.cycles, opts->gen.limit, SZ_D);
 	uint8_t * jmp_off = code->cur+1;
 	jcc(code, CC_NC, code->cur + 7);
@@ -2397,7 +2379,7 @@
 	push_r(code, opts->gen.scratch1);
 	jmp(code, opts->gen.handle_cycle_limit_int);
 	*jmp_off = code->cur - (jmp_off+1);
-	//jump back to body of translated instruction
+		//jump back to body of translated instruction
 	pop_r(code, opts->gen.scratch1);
 	add_ir(code, check_int_size - patch_size, opts->gen.scratch1, SZ_PTR);
 	jmp_r(code, opts->gen.scratch1);
@@ -2430,5 +2412,5 @@
 		opts->gen.code.last = native + 16;
 		check_cycles_int(&opts->gen, address);
 		opts->gen.code = tmp_code;
-	}
-}
+}
+}
