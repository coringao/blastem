--- conflicted
+++ resolved
@@ -1,6 +1,6 @@
 /*
  Copyright 2013 Michael Pavone
- This file is part of BlastEm. 
+ This file is part of BlastEm.
  BlastEm is free software distributed under the terms of the GNU General Public License version 3 or greater. See COPYING for full license text.
 */
 #ifndef RENDER_H_
@@ -17,13 +17,9 @@
 } surface_info;
 
 uint32_t render_map_color(uint8_t r, uint8_t g, uint8_t b);
-surface_info render_alloc_surfaces();
+void render_alloc_surfaces(vdp_context * context);
 uint8_t render_depth();
-<<<<<<< HEAD
-void render_init(int width, int height, char * title, uint32_t fps, uint8_t use_gl);
-=======
-void render_init(int width, int height, char * title, uint32_t fps, uint8_t fullscreen);
->>>>>>> b8dc9d69
+void render_init(int width, int height, char * title, uint32_t fps, uint8_t fullscreen, uint8_t use_gl);
 void render_context(vdp_context * context);
 void render_wait_quit(vdp_context * context);
 void render_wait_psg(psg_context * context);
