--- conflicted
+++ resolved
@@ -116,10 +116,7 @@
 void * get_native_pointer(uint32_t address, void ** mem_pointers, cpu_options * opts);
 void * get_native_write_pointer(uint32_t address, void ** mem_pointers, cpu_options * opts);
 uint16_t read_word(uint32_t address, void **mem_pointers, cpu_options *opts, void *context);
-<<<<<<< HEAD
 void write_word(uint32_t address, uint16_t value, void **mem_pointers, cpu_options *opts, void *context);
-=======
->>>>>>> 05486c58
 uint8_t read_byte(uint32_t address, void **mem_pointers, cpu_options *opts, void *context);
 void write_byte(uint32_t address, uint8_t value, void **mem_pointers, cpu_options *opts, void *context);
 memmap_chunk const *find_map_chunk(uint32_t address, cpu_options *opts, uint16_t flags, uint32_t *size_sum);
