--- conflicted
+++ resolved
@@ -62,7 +62,7 @@
 	uint8_t block[SMD_BLOCK_SIZE];
 	filesize -= SMD_HEADER_SIZE;
 	fseek(f, SMD_HEADER_SIZE, SEEK_SET);
-
+	
 	uint16_t * dst = cart;
 	while (filesize > 0) {
 		fread(block, 1, SMD_BLOCK_SIZE, f);
@@ -149,15 +149,15 @@
 				if (next_hint < context->int_cycle) {
 					context->int_cycle = next_hint;
 					context->int_num = 4;
-
+			
 				}
 			}
 		}
 	}
 
 	context->target_cycle = context->int_cycle < context->sync_cycle ? context->int_cycle : context->sync_cycle;
-	/*printf("Cyc: %d, Trgt: %d, Int Cyc: %d, Int: %d, Mask: %X, V: %d, H: %d, HICount: %d, HReg: %d, Line: %d\n",
-		context->current_cycle, context->target_cycle, context->int_cycle, context->int_num, (context->status & 0x7),
+	/*printf("Cyc: %d, Trgt: %d, Int Cyc: %d, Int: %d, Mask: %X, V: %d, H: %d, HICount: %d, HReg: %d, Line: %d\n", 
+		context->current_cycle, context->target_cycle, context->int_cycle, context->int_num, (context->status & 0x7), 
 		v_context->regs[REG_MODE_2] & 0x20, v_context->regs[REG_MODE_1] & 0x10, v_context->hint_counter, v_context->regs[REG_HINT], v_context->cycles / MCLKS_LINE);*/
 }
 
@@ -217,7 +217,7 @@
 	}
 	psg_run(gen->psg, target);
 	ym_run(gen->ym, target);
-
+	
 	//printf("Target: %d, YM bufferpos: %d, PSG bufferpos: %d\n", target, gen->ym->buffer_pos, gen->psg->buffer_pos * 2);
 }
 
@@ -239,7 +239,7 @@
 		}
 		//printf("reached frame end | 68K Cycles: %d, MCLK Cycles: %d\n", context->current_cycle, mclks);
 		vdp_run_context(v_context, mclks_per_frame);
-
+		
 		if (!headless) {
 			break_on_sync |= wait_render_frame(v_context, frame_limit);
 		}
@@ -278,9 +278,9 @@
 	adjust_int_cycle(context, v_context);
 	if (address) {
 		if (break_on_sync) {
-			break_on_sync = 0;
-			debugger(context, address);
-		}
+		break_on_sync = 0;
+		debugger(context, address);
+	}
 		if (save_state) {
 			save_state = 0;
 			while (!z_context->pc)
@@ -532,7 +532,7 @@
 				}
 				if (value & 1) {
 					dputs("bus requesting Z80");
-
+					
 					if(!reset && !busreq) {
 						sync_z80(gen->z80, context->current_cycle * MCLKS_PER_68K + Z80_ACK_DELAY*MCLKS_PER_Z80);
 						busack_cycle = (gen->z80->current_cycle * MCLKS_PER_Z80) / MCLKS_PER_68K;//context->current_cycle + Z80_ACK_DELAY;
@@ -556,7 +556,7 @@
 					}
 					//busack_cycle = CYCLE_NEVER;
 					//busack = Z80_REQ_BUSY;
-
+					
 				}
 			} else if (location == 0x1200) {
 				sync_z80(gen->z80, context->current_cycle * MCLKS_PER_68K);
@@ -1471,7 +1471,7 @@
 				//Z80 debug commands
 				switch(input_buf[1])
 				{
-				case 'b':
+				case 'b': 
 					param = find_param(input_buf);
 					if (!param) {
 						fputs("zb command requires a parameter\n", stderr);
@@ -1507,144 +1507,9 @@
 	context->master_clock = ((uint64_t)context->normal_clock * (uint64_t)percent) / 100;
 	while (context->ym->current_cycle != context->psg->cycles) {
 		sync_sound(context, context->psg->cycles + MCLKS_PER_PSG);
-	}
-<<<<<<< HEAD
-	if (context->status & (1 << 5)) {
-		context->aregs[8] = read_le_32(buffer + GST_68K_USP_OFFSET);
-	} else {
-		context->aregs[8] = read_le_32(buffer + GST_68K_SSP_OFFSET);
-	}
-	fseek(gstfile, GST_68K_RAM, SEEK_SET);
-	for (int i = 0; i < (32*1024);) {
-		if (fread(buffer, 1, sizeof(buffer), gstfile) != sizeof(buffer)) {
-			fputs("Failed to read 68K RAM from savestate\n", stderr);
-			return 0;
-		}
-		for(curpos = buffer; curpos < (buffer + sizeof(buffer)); curpos += sizeof(uint16_t)) {
-			context->mem_pointers[1][i++] = read_be_16(curpos);
-		}
-	}
-	return pc;
-}
-
-uint8_t z80_load_gst(z80_context * context, FILE * gstfile)
-{
-	uint8_t regdata[GST_Z80_REG_SIZE];
-	fseek(gstfile, GST_Z80_REGS, SEEK_SET);
-	if (fread(regdata, 1, sizeof(regdata), gstfile) != sizeof(regdata)) {
-		fputs("Failed to read Z80 registers from savestate\n", stderr);
-		return 0;
-	}
-	uint8_t * curpos = regdata;
-	uint8_t f = *(curpos++);
-	context->flags[ZF_C] = f & 1;
-	f >>= 1;
-	context->flags[ZF_N] = f & 1;
-	f >>= 1;
-	context->flags[ZF_PV] = f & 1;
-	f >>= 2;
-	context->flags[ZF_H] = f & 1;
-	f >>= 2;
-	context->flags[ZF_Z] = f & 1;
-	f >>= 1;
-	context->flags[ZF_S] = f;
-
-	context->regs[Z80_A] = *curpos;
-	curpos += 3;
-	for (int reg = Z80_C; reg <= Z80_IYH; reg++) {
-		context->regs[reg++] = *(curpos++);
-		context->regs[reg] = *curpos;
-		curpos += 3;
-	}
-	uint16_t pc = read_le_16(curpos);
-	curpos += 4;
-	context->sp = read_le_16(curpos);
-	curpos += 4;
-	f = *(curpos++);
-	context->alt_flags[ZF_C] = f & 1;
-	f >>= 1;
-	context->alt_flags[ZF_N] = f & 1;
-	f >>= 1;
-	context->alt_flags[ZF_PV] = f & 1;
-	f >>= 2;
-	context->alt_flags[ZF_H] = f & 1;
-	f >>= 2;
-	context->alt_flags[ZF_Z] = f & 1;
-	f >>= 1;
-	context->alt_flags[ZF_S] = f;
-	context->alt_regs[Z80_A] = *curpos;
-	curpos += 3;
-	for (int reg = Z80_C; reg <= Z80_H; reg++) {
-		context->alt_regs[reg++] = *(curpos++);
-		context->alt_regs[reg] = *curpos;
-		curpos += 3;
-	}
-	context->regs[Z80_I] = *curpos;
-	curpos += 2;
-	context->iff1 = context->iff2 = *curpos;
-	curpos += 2;
-	reset = !*(curpos++);
-	busreq = *curpos;
-	curpos += 3;
-	uint32_t bank = read_le_32(curpos);
-	if (bank < 0x400000) {
-		context->mem_pointers[1] = context->mem_pointers[2] + bank;
-	} else {
-		context->mem_pointers[1] = NULL;
-	}
-	context->bank_reg = bank >> 15;
-	fseek(gstfile, GST_Z80_RAM, SEEK_SET);
-	if(fread(context->mem_pointers[0], 1, 8*1024, gstfile) != (8*1024)) {
-		fputs("Failed to read Z80 RAM from savestate\n", stderr);
-		return 0;
-	}
-	context->native_pc =  z80_get_native_address_trans(context, pc);
-	return 1;
-}
-
-uint32_t load_gst(genesis_context * gen, char * fname)
-{
-	FILE * gstfile = fopen(fname, "rb");
-	if (!gstfile) {
-		fprintf(stderr, "Could not open file %s for reading\n", fname);
-		goto error;
-	}
-	char ident[5];
-	if (fread(ident, 1, sizeof(ident), gstfile) != sizeof(ident)) {
-		fprintf(stderr, "Could not read ident code from %s\n", fname);
-		goto error_close;
-	}
-	if (memcmp(ident, "GST\xE0\x40", 3) != 0) {
-		fprintf(stderr, "%s doesn't appear to be a GST savestate. The ident code is %c%c%c\\x%X\\x%X instead of GST\\xE0\\x40.\n", fname, ident[0], ident[1], ident[2], ident[3], ident[4]);
-		goto error_close;
-	}
-	uint32_t pc = m68k_load_gst(gen->m68k, gstfile);
-	if (!pc) {
-		goto error_close;
-	}
-	if (!vdp_load_gst(gen->vdp, gstfile)) {
-		goto error_close;
-	}
-	if (!ym_load_gst(gen->ym, gstfile)) {
-		goto error_close;
-	}
-	if (!z80_load_gst(gen->z80, gstfile)) {
-		goto error_close;
-	}
-	gen->ports[0].control = 0x40;
-	gen->ports[1].control = 0x40;
-	adjust_int_cycle(gen->m68k, gen->vdp);
-	fclose(gstfile);
-	return pc;
-
-error_close:
-	fclose(gstfile);
-error:
-	return 0;
-=======
+}
 	ym_adjust_master_clock(context->ym, context->master_clock);
 	psg_adjust_master_clock(context->psg, context->master_clock);
->>>>>>> b8dc9d69
 }
 
 #define ROM_END   0x1A4
@@ -1658,7 +1523,7 @@
 const memmap_chunk static_map[] = {
 		{0,        0x400000,  0xFFFFFF, 0, MMAP_READ,                          cart,
 		           NULL,          NULL,         NULL,            NULL},
-		{0xE00000, 0x1000000, 0xFFFF,   0, MMAP_READ | MMAP_WRITE | MMAP_CODE, ram,
+		{0xE00000, 0x1000000, 0xFFFF,   0, MMAP_READ | MMAP_WRITE | MMAP_CODE, ram, 
 		           NULL,          NULL,         NULL,            NULL},
 		{0xC00000, 0xE00000,  0x1FFFFF, 0, 0,                                  NULL,
 		           (read_16_fun)vdp_port_read,  (write_16_fun)vdp_port_write,
@@ -1711,7 +1576,7 @@
 			memmap[0].mask = 0xFFFFFF;
 			memmap[0].flags = MMAP_READ;
 			memmap[0].buffer = cart;
-
+			
 			ram_start &= 0xFFFFFE;
 			ram_end |= 1;
 			memmap[1].start = ram_start;
@@ -1728,7 +1593,7 @@
 				size /= 2;
 			}
 			memmap[1].buffer = gen->save_ram = malloc(size);
-
+			
 			memcpy(memmap+2, static_map+1, sizeof(static_map)-sizeof(static_map[0]));
 			num_chunks = sizeof(static_map)/sizeof(memmap_chunk)+1;
 		} else {
@@ -1737,7 +1602,7 @@
 			memmap[0].mask = 0xFFFFFF;
 			memmap[0].flags = MMAP_READ;
 			memmap[0].buffer = cart;
-
+			
 			memmap[1].start = 0x200000;
 			memmap[1].end = 0x400000;
 			memmap[1].mask = 0x1FFFFF;
@@ -1757,7 +1622,7 @@
 			memmap[num_chunks].end = 0xA13100;
 			memmap[num_chunks].mask = 0xFF;
 			memmap[num_chunks].write_16 = (write_16_fun)write_bank_reg_w;
-			memmap[num_chunks].write_8 = (write_8_fun)write_bank_reg_b;
+			memmap[num_chunks].write_8 = (write_8_fun)write_bank_reg_b; 
 			num_chunks++;
 			ram_end++;
 			size = ram_end-ram_start;
@@ -1786,7 +1651,7 @@
 	init_x86_68k_opts(&opts, memmap, num_chunks);
 	opts.address_log = address_log;
 	init_68k_context(&context, opts.native_code_map, &opts);
-
+	
 	context.video_context = gen->vdp;
 	context.system = gen;
 	//cartridge ROM
@@ -2020,34 +1885,21 @@
 		fps = 50;
 	}
 	if (!headless) {
-<<<<<<< HEAD
-		render_init(width, height, title, fps, 0);
-	}
-	vdp_context v_context;
-=======
-		render_init(width, height, title, fps, fullscreen);
+		render_init(width, height, title, fps, fullscreen, 0);
 	}
 	vdp_context v_context;
 	genesis_context gen;
 	memset(&gen, 0, sizeof(gen));
 	gen.master_clock = gen.normal_clock = fps == 60 ? MCLKS_NTSC : MCLKS_PAL;
->>>>>>> b8dc9d69
-
+	
 	init_vdp_context(&v_context);
-
+	
 	ym2612_context y_context;
-<<<<<<< HEAD
-	ym_init(&y_context, render_sample_rate(), fps == 60 ? MCLKS_NTSC : MCLKS_PAL, MCLKS_PER_YM, render_audio_buffer(), ym_log ? YM_OPT_WAVE_LOG : 0);
-
-	psg_context p_context;
-	psg_init(&p_context, render_sample_rate(), fps == 60 ? MCLKS_NTSC : MCLKS_PAL, MCLKS_PER_PSG, render_audio_buffer());
-=======
 	ym_init(&y_context, render_sample_rate(), gen.master_clock, MCLKS_PER_YM, render_audio_buffer(), ym_log ? YM_OPT_WAVE_LOG : 0);
-
+	
 	psg_context p_context;
 	psg_init(&p_context, render_sample_rate(), gen.master_clock, MCLKS_PER_PSG, render_audio_buffer());
->>>>>>> b8dc9d69
-
+	
 	z80_context z_context;
 	x86_z80_options z_opts;
 	init_x86_z80_opts(&z_opts);
@@ -2058,18 +1910,14 @@
 	z_context.sync_cycle = z_context.target_cycle = mclks_per_frame/MCLKS_PER_Z80;
 	z_context.int_cycle = CYCLE_NEVER;
 	z_context.mem_pointers[1] = z_context.mem_pointers[2] = (uint8_t *)cart;
-
+	
 	gen.z80 = &z_context;
 	gen.vdp = &v_context;
 	gen.ym = &y_context;
 	gen.psg = &p_context;
 	genesis = &gen;
-
-<<<<<<< HEAD
-	int fname_size = strlen(argv[1]);
-=======
+	
 	int fname_size = strlen(romfname);
->>>>>>> b8dc9d69
 	sram_filename = malloc(fname_size+6);
 	memcpy(sram_filename, romfname, fname_size);
 	int i;
@@ -2083,7 +1931,7 @@
 		strcpy(sram_filename + fname_size, ".sram");
 	}
 	set_keybindings();
-
+	
 	init_run_cpu(&gen, debug, address_log, statefile);
 	return 0;
 }