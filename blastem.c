/*
 Copyright 2013-2016 Michael Pavone
 This file is part of BlastEm.
 BlastEm is free software distributed under the terms of the GNU General Public License version 3 or greater. See COPYING for full license text.
*/
#include <stdio.h>
#include <stdlib.h>
#include <string.h>
#include <ctype.h>

#include "system.h"
#include "68kinst.h"
#include "m68k_core.h"
#ifdef USE_NATIVE
#include "z80_to_x86.h"
#else
#include "mame_z80/z80.h"
#endif
#include "mem.h"
#include "vdp.h"
#include "render.h"
#include "genesis.h"
#include "gdb_remote.h"
#include "gst.h"
#include "util.h"
#include "romdb.h"
#include "terminal.h"
#include "arena.h"
#include "config.h"
#include "bindings.h"
#include "menu.h"
#include "zip.h"
#ifndef DISABLE_NUKLEAR
#include "nuklear_ui/blastem_nuklear.h"
#endif

#define BLASTEM_VERSION "0.6.0-pre"

#ifdef __ANDROID__
#define FULLSCREEN_DEFAULT 1
#else
#define FULLSCREEN_DEFAULT 0
#endif

int headless = 0;
int exit_after = 0;
int z80_enabled = 1;
int frame_limit = 0;
uint8_t use_native_states = 1;

tern_node * config;

#define SMD_HEADER_SIZE 512
#define SMD_MAGIC1 0x03
#define SMD_MAGIC2 0xAA
#define SMD_MAGIC3 0xBB
#define SMD_BLOCK_SIZE 0x4000

#ifdef DISABLE_ZLIB
#define ROMFILE FILE*
#define romopen fopen
#define romread fread
#define romseek fseek
#define romgetc fgetc
#define romclose fclose
#else
#include "zlib/zlib.h"
#define ROMFILE gzFile
#define romopen gzopen
#define romread gzfread
#define romseek gzseek
#define romgetc gzgetc
#define romclose gzclose
#endif

int load_smd_rom(ROMFILE f, void **buffer)
{
	uint8_t block[SMD_BLOCK_SIZE];
	romseek(f, SMD_HEADER_SIZE, SEEK_SET);

	size_t filesize = 512 * 1024;
	size_t readsize = 0;
	uint16_t *dst = malloc(filesize);
	

	size_t read;
	do {
		if ((readsize + SMD_BLOCK_SIZE > filesize)) {
			filesize *= 2;
			dst = realloc(dst, filesize);
		}
		read = romread(block, 1, SMD_BLOCK_SIZE, f);
		if (read > 0) {
			for (uint8_t *low = block, *high = (block+read/2), *end = block+read; high < end; high++, low++) {
				*(dst++) = *low << 8 | *high;
			}
			readsize += read;
		}
	} while(read > 0);
	romclose(f);
	
	*buffer = dst;
	
	return readsize;
}

uint32_t load_rom_zip(const char *filename, void **dst)
{
	static const char *valid_exts[] = {"bin", "md", "gen", "sms", "rom"};
	const uint32_t num_exts = sizeof(valid_exts)/sizeof(*valid_exts);
	zip_file *z = zip_open(filename);
	if (!z) {
		return 0;
	}
	
	for (uint32_t i = 0; i < z->num_entries; i++)
	{
		char *ext = path_extension(z->entries[i].name);
		if (!ext) {
			continue;
		}
		for (uint32_t j = 0; j < num_exts; j++)
		{
			if (!strcasecmp(ext, valid_exts[j])) {
				size_t out_size = nearest_pow2(z->entries[i].size);
				*dst = zip_read(z, i, &out_size);
				if (*dst) {
					free(ext);
					zip_close(z);
					return out_size;
				}
			}
		}
		free(ext);
	}
	zip_close(z);
	return 0;
}

uint32_t load_rom(const char * filename, void **dst, system_type *stype)
{
	uint8_t header[10];
	char *ext = path_extension(filename);
	if (!strcasecmp(ext, "zip")) {
		free(ext);
		return load_rom_zip(filename, dst);
	}
	free(ext);
	ROMFILE f = romopen(filename, "rb");
	if (!f) {
		return 0;
	}
	if (sizeof(header) != romread(header, 1, sizeof(header), f)) {
		fatal_error("Error reading from %s\n", filename);
	}
	
	if (header[1] == SMD_MAGIC1 && header[8] == SMD_MAGIC2 && header[9] == SMD_MAGIC3) {
		int i;
		for (i = 3; i < 8; i++) {
			if (header[i] != 0) {
				break;
			}
		}
		if (i == 8) {
			if (header[2]) {
				fatal_error("%s is a split SMD ROM which is not currently supported", filename);
			}
			if (stype) {
				*stype = SYSTEM_GENESIS;
			}
			return load_smd_rom(f, dst);
		}
	}
	
	size_t filesize = 512 * 1024;
	size_t readsize = sizeof(header);
		
	char *buf = malloc(filesize);
	memcpy(buf, header, readsize);
	
	size_t read;
	do {
		read = romread(buf + readsize, 1, filesize - readsize, f);
		if (read > 0) {
			readsize += read;
			if (readsize == filesize) {
				int one_more = romgetc(f);
				if (one_more >= 0) {
					filesize *= 2;
					buf = realloc(buf, filesize);
					buf[readsize++] = one_more;
				} else {
					read = 0;
				}
			}
		}
	} while (read > 0);
	
	*dst = buf;
	
	romclose(f);
	return readsize;
}



int break_on_sync = 0;
char *save_state_path;





char * save_filename;
system_header *current_system;
system_header *menu_system;
system_header *game_system;
void persist_save()
{
	if (!game_system) {
		return;
	}
	game_system->persist_save(game_system);
}

char *title;
void update_title(char *rom_name)
{
	if (title) {
		free(title);
		title = NULL;
	}
	title = alloc_concat(rom_name, " - BlastEm");
	render_update_caption(title);
}

static char *get_save_dir(system_media *media)
{
	char *savedir_template = tern_find_path(config, "ui\0save_path\0", TVAL_PTR).ptrval;
	if (!savedir_template) {
		savedir_template = "$USERDATA/blastem/$ROMNAME";
	}
	tern_node *vars = tern_insert_ptr(NULL, "ROMNAME", media->name);
	vars = tern_insert_ptr(vars, "HOME", get_home_dir());
	vars = tern_insert_ptr(vars, "EXEDIR", get_exe_dir());
	vars = tern_insert_ptr(vars, "USERDATA", (char *)get_userdata_dir());
	char *save_dir = replace_vars(savedir_template, vars, 1);
	tern_free(vars);
	if (!ensure_dir_exists(save_dir)) {
		warning("Failed to create save directory %s\n", save_dir);
	}
	return save_dir;
}

void setup_saves(system_media *media, system_header *context)
{
	static uint8_t persist_save_registered;
	rom_info *info = &context->info;
	char *save_dir = get_save_dir(info->is_save_lock_on ? media->chain : media);
	char const *parts[] = {save_dir, PATH_SEP, info->save_type == SAVE_I2C ? "save.eeprom" : info->save_type == SAVE_NOR ? "save.nor" : "save.sram"};
	free(save_filename);
	save_filename = alloc_concat_m(3, parts);
	if (info->is_save_lock_on) {
		//initial save dir was calculated based on lock-on cartridge because that's where the save device is
		//save directory used for save states should still be located in the normal place
		free(save_dir);
		parts[0] = save_dir = get_save_dir(media);
	}
	if (use_native_states || context->type != SYSTEM_GENESIS) {
		parts[2] = "quicksave.state";
	} else {
		parts[2] = "quicksave.gst";
	}
	free(save_state_path);
	save_state_path = alloc_concat_m(3, parts);
	context->save_dir = save_dir;
	if (info->save_type != SAVE_NONE) {
		context->load_save(context);
		if (!persist_save_registered) {
			atexit(persist_save);
			persist_save_registered = 1;
		}
	}
}

void apply_updated_config(void)
{
	render_config_updated();
	if (current_system && current_system->config_updated) {
		current_system->config_updated(current_system);
	}
}

static void on_drag_drop(const char *filename)
{
	if (current_system) {
		if (current_system->next_rom) {
			free(current_system->next_rom);
		}
		current_system->next_rom = strdup(filename);
		current_system->request_exit(current_system);
		if (menu_system && menu_system->type == SYSTEM_GENESIS) {
			genesis_context *gen = (genesis_context *)menu_system;
			if (gen->extra) {
				menu_context *menu = gen->extra;
				menu->external_game_load = 1;
			}
		}
	} else {
		init_system_with_media(filename, SYSTEM_UNKNOWN);
	}
#ifndef DISABLE_NUKLEAR
	if (is_nuklear_active()) {
		show_play_view();
	}
#endif
}

static system_media cart, lock_on;
void reload_media(void)
{
	if (!current_system) {
		return;
	}
	if (current_system->next_rom) {
		free(current_system->next_rom);
	}
	char const *parts[] = {
		cart.dir, PATH_SEP, cart.name, ".", cart.extension
	};
	char const **start = parts[0] ? parts : parts + 2;
	int num_parts = parts[0] ? 5 : 3;
	if (!parts[4]) {
		num_parts--;
	}
	current_system->next_rom = alloc_concat_m(num_parts, start);
	current_system->request_exit(current_system);
}

void lockon_media(char *lock_on_path)
{
	reload_media();
	cart.chain = &lock_on;
	free(lock_on.dir);
	free(lock_on.name);
	free(lock_on.extension);
	lock_on.dir = path_dirname(lock_on_path);
	lock_on.name = basename_no_extension(lock_on_path);
	lock_on.extension = path_extension(lock_on_path);
	lock_on.size = load_rom(lock_on_path, &lock_on.buffer, NULL);
}

static uint32_t opts = 0;
static uint8_t force_region = 0;
void init_system_with_media(const char *path, system_type force_stype)
{
	if (game_system) {
		game_system->persist_save(game_system);
		//swap to game context arena and mark all allocated pages in it free
		if (current_system == menu_system) {
			current_system->arena = set_current_arena(game_system->arena);
		}
		mark_all_free();
		game_system->free_context(game_system);
	} else if(current_system) {
		//start a new arena and save old one in suspended system context
		current_system->arena = start_new_arena();
	}
	system_type stype = SYSTEM_UNKNOWN;
	if (!(cart.size = load_rom(path, &cart.buffer, &stype))) {
		fatal_error("Failed to open %s for reading\n", path);
	}
	free(cart.dir);
	free(cart.name);
	free(cart.extension);
	cart.dir = path_dirname(path);
	cart.name = basename_no_extension(path);
	cart.extension = path_extension(path);
	if (force_stype != SYSTEM_UNKNOWN) {
		stype = force_stype;
	}
	if (stype == SYSTEM_UNKNOWN) {
		stype = detect_system_type(&cart);
	}
	if (stype == SYSTEM_UNKNOWN) {
		fatal_error("Failed to detect system type for %s\n", path);
	}
	//allocate new system context
	game_system = alloc_config_system(stype, &cart, opts, force_region);
	if (!game_system) {
		fatal_error("Failed to configure emulated machine for %s\n", path);
	}
	if (menu_system) {
		menu_system->next_context = game_system;
	}
	game_system->next_context = menu_system;
	setup_saves(&cart, game_system);
	update_title(game_system->info.name);
}

int main(int argc, char ** argv)
{
	set_exe_str(argv[0]);
	config = load_config();
	int width = -1;
	int height = -1;
	int debug = 0;
	int loaded = 0;
	system_type stype = SYSTEM_UNKNOWN, force_stype = SYSTEM_UNKNOWN;
	char * romfname = NULL;
	char * statefile = NULL;
	debugger_type dtype = DEBUGGER_NATIVE;
	uint8_t start_in_debugger = 0;
	uint8_t fullscreen = FULLSCREEN_DEFAULT, use_gl = 1;
	uint8_t debug_target = 0;
	for (int i = 1; i < argc; i++) {
		if (argv[i][0] == '-') {
			switch(argv[i][1]) {
			case 'b':
				i++;
				if (i >= argc) {
					fatal_error("-b must be followed by a frame count\n");
				}
				headless = 1;
				exit_after = atoi(argv[i]);
				break;
			case 'd':
				start_in_debugger = 1;
				//allow debugging the menu
				if (argv[i][2] == 'm') {
					debug_target = 1;
				}
				break;
#ifdef USE_NATIVE
			case 'D':
				gdb_remote_init();
				dtype = DEBUGGER_GDB;
				start_in_debugger = 1;
				break;
#endif
			case 'f':
				fullscreen = !fullscreen;
				break;
			case 'g':
				use_gl = 0;
				break;
			case 'l':
				opts |= OPT_ADDRESS_LOG;
				break;
			case 'v':
				info_message("blastem %s\n", BLASTEM_VERSION);
				return 0;
				break;
			case 'n':
				z80_enabled = 0;
				break;
			case 'r':
				i++;
				if (i >= argc) {
					fatal_error("-r must be followed by region (J, U or E)\n");
				}
				force_region = translate_region_char(toupper(argv[i][0]));
				if (!force_region) {
					fatal_error("'%c' is not a valid region character for the -r option\n", argv[i][0]);
				}
				break;
			case 'm':
				i++;
				if (i >= argc) {
					fatal_error("-r must be followed by a machine type (sms, gen or jag)\n");
				}
				if (!strcmp("sms", argv[i])) {
					stype = force_stype = SYSTEM_SMS;
				} else if (!strcmp("gen", argv[i])) {
					stype = force_stype = SYSTEM_GENESIS;
				} else if (!strcmp("jag", argv[i])) {
					stype = force_stype = SYSTEM_JAGUAR;
				} else {
					fatal_error("Unrecognized machine type %s\n", argv[i]);
				}
				break;
			case 's':
				i++;
				if (i >= argc) {
					fatal_error("-s must be followed by a savestate filename\n");
				}
				statefile = argv[i];
				break;
			case 't':
				force_no_terminal();
				break;
			case 'y':
				opts |= YM_OPT_WAVE_LOG;
				break;
			case 'o': {
				i++;
				if (i >= argc) {
					fatal_error("-o must be followed by a lock on cartridge filename\n");
				}
				lock_on.size = load_rom(argv[i], &lock_on.buffer, NULL);
				if (!lock_on.size) {
					fatal_error("Failed to load lock on cartridge %s\n", argv[i]);
				}
				lock_on.name = basename_no_extension(argv[i]);
				lock_on.extension = path_extension(argv[i]);
				cart.chain = &lock_on;
				break;
			}
			case 'h':
				info_message(
					"Usage: blastem [OPTIONS] ROMFILE [WIDTH] [HEIGHT]\n"
					"Options:\n"
					"	-h          Print this help text\n"
					"	-r (J|U|E)  Force region to Japan, US or Europe respectively\n"
					"	-m MACHINE  Force emulated machine type to MACHINE. Valid values are:\n"
					"                   sms - Sega Master System/Mark III\n"
					"                   gen - Sega Genesis/Megadrive\n"
					"                   jag - Atari Jaguar\n"
					"	-f          Toggles fullscreen mode\n"
					"	-g          Disable OpenGL rendering\n"
					"	-s FILE     Load a GST format savestate from FILE\n"
					"	-o FILE     Load FILE as a lock-on cartridge\n"
					"	-d          Enter debugger on startup\n"
					"	-n          Disable Z80\n"
					"	-v          Display version number and exit\n"
					"	-l          Log 68K code addresses (useful for assemblers)\n"
					"	-y          Log individual YM-2612 channels to WAVE files\n"
				);
				return 0;
			default:
				fatal_error("Unrecognized switch %s\n", argv[i]);
			}
		} else if (!loaded) {
			if (!(cart.size = load_rom(argv[i], &cart.buffer, stype == SYSTEM_UNKNOWN ? &stype : NULL))) {
				fatal_error("Failed to open %s for reading\n", argv[i]);
			}
			cart.dir = path_dirname(argv[i]);
			cart.name = basename_no_extension(argv[i]);
			cart.extension = path_extension(argv[i]);
			romfname = argv[i];
			loaded = 1;
		} else if (width < 0) {
			width = atoi(argv[i]);
		} else if (height < 0) {
			height = atoi(argv[i]);
		}
	}
	
	int def_width = 0, def_height = 0;
	char *config_width = tern_find_path(config, "video\0width\0", TVAL_PTR).ptrval;
	if (config_width) {
		def_width = atoi(config_width);
	}
	if (!def_width) {
		def_width = 640;
	}
	char *config_height = tern_find_path(config, "video\0height\0", TVAL_PTR).ptrval;
	if (config_height) {
		def_height = atoi(config_height);
	}
	if (!def_height) {
		def_height = -1;
	}
	width = width < 1 ? def_width : width;
	height = height < 1 ? def_height : height;

	char *config_fullscreen = tern_find_path(config, "video\0fullscreen\0", TVAL_PTR).ptrval;
	if (config_fullscreen && !strcmp("on", config_fullscreen)) {
		fullscreen = !fullscreen;
	}
	if (!headless) {
		render_init(width, height, "BlastEm", fullscreen);
		render_set_drag_drop_handler(on_drag_drop);
	}
	set_bindings();
	
	uint8_t menu = !loaded;
	uint8_t use_nuklear = 0;
#ifndef DISABLE_NUKLEAR
	use_nuklear = is_nuklear_available();
#endif
	if (!loaded && !use_nuklear) {
		//load menu
		romfname = tern_find_path(config, "ui\0rom\0", TVAL_PTR).ptrval;
		if (!romfname) {
			romfname = "menu.bin";
		}
		if (is_absolute_path(romfname)) {
			if (!(cart.size = load_rom(romfname, &cart.buffer, &stype))) {
				fatal_error("Failed to open UI ROM %s for reading", romfname);
			}
		} else {
			cart.buffer = (uint16_t *)read_bundled_file(romfname, &cart.size);
			if (!cart.buffer) {
				fatal_error("Failed to open UI ROM %s for reading", romfname);
			}
			uint32_t rom_size = nearest_pow2(cart.size);
			if (rom_size > cart.size) {
				cart.buffer = realloc(cart.buffer, rom_size);
				cart.size = rom_size;
			}
		}
		//force system detection, value on command line is only for games not the menu
		stype = detect_system_type(&cart);
		cart.dir = path_dirname(romfname);
		cart.name = basename_no_extension(romfname);
		cart.extension = path_extension(romfname);
		loaded = 1;
	}
	char *state_format = tern_find_path(config, "ui\0state_format\0", TVAL_PTR).ptrval;
	if (state_format && !strcmp(state_format, "gst")) {
		use_native_states = 0;
	} else if (state_format && strcmp(state_format, "native")) {
		warning("%s is not a valid value for the ui.state_format setting. Valid values are gst and native\n", state_format);
	}

	if (loaded) {
		if (stype == SYSTEM_UNKNOWN) {
			stype = detect_system_type(&cart);
		}
		if (stype == SYSTEM_UNKNOWN) {
			fatal_error("Failed to detect system type for %s\n", romfname);
		}
		current_system = alloc_config_system(stype, &cart, menu ? 0 : opts, force_region);
		if (!current_system) {
			fatal_error("Failed to configure emulated machine for %s\n", romfname);
		}
	
		setup_saves(&cart, current_system);
		update_title(current_system->info.name);
		if (menu) {
			menu_system = current_system;
		} else {
			game_system = current_system;
		}
	}
	
#ifndef DISABLE_NUKLEAR
	if (use_nuklear) {
		blastem_nuklear_init(!menu);
		current_system = game_system;
		menu = 0;
	}
#endif
	
	current_system->debugger_type = dtype;
	current_system->enter_debugger = start_in_debugger && menu == debug_target;
	current_system->start_context(current_system,  menu ? NULL : statefile);
	for(;;)
	{
		if (current_system->should_exit) {
			break;
		}
		if (current_system->next_rom) {
			char *next_rom = current_system->next_rom;
			current_system->next_rom = NULL;
<<<<<<< HEAD
			if (game_system) {
				game_system->persist_save(game_system);
#ifdef USE_NATIVE
				//swap to game context arena and mark all allocated pages in it free
				if (menu) {
					current_system->arena = set_current_arena(game_system->arena);
				}
				mark_all_free();
#endif
				game_system->free_context(game_system);
			} else {
#ifdef USE_NATIVE
				//start a new arena and save old one in suspended genesis context
				current_system->arena = start_new_arena();
#endif
			}
			if (!(cart.size = load_rom(next_rom, &cart.buffer, &stype))) {
				fatal_error("Failed to open %s for reading\n", next_rom);
			}
			free(cart.dir);
			free(cart.name);
			free(cart.extension);
			cart.dir = path_dirname(next_rom);
			cart.name = basename_no_extension(next_rom);
			cart.extension = path_extension(next_rom);
			stype = force_stype;
			if (stype == SYSTEM_UNKNOWN) {
				stype = detect_system_type(&cart);
			}
			if (stype == SYSTEM_UNKNOWN) {
				fatal_error("Failed to detect system type for %s\n", next_rom);
			}
			//allocate new system context
			game_system = alloc_config_system(stype, &cart, opts,force_region, &info);
			if (!game_system) {
				fatal_error("Failed to configure emulated machine for %s\n", next_rom);
			}
			if (menu_system) {
				menu_system->next_context = game_system;
			}
			game_system->next_context = menu_system;
			setup_saves(&cart, &info, game_system);
			update_title(info.name);
=======
			init_system_with_media(next_rom, force_stype);
>>>>>>> 834ee46f
			free(next_rom);
			menu = 0;
			current_system = game_system;
			current_system->debugger_type = dtype;
			current_system->enter_debugger = start_in_debugger && menu == debug_target;
			current_system->start_context(current_system, statefile);
		} else if (menu && game_system) {
#ifdef USE_NATIVE
			current_system->arena = set_current_arena(game_system->arena);
#endif
			current_system = game_system;
			menu = 0;
			current_system->resume_context(current_system);
<<<<<<< HEAD
		} else if (!menu && menu_system) {
#ifdef USE_NATIVE
			current_system->arena = set_current_arena(menu_system->arena);
#endif
			current_system = menu_system;
			menu = 1;
			current_system->resume_context(current_system);
=======
		} else if (!menu && (menu_system || use_nuklear)) {
			if (use_nuklear) {
#ifndef DISABLE_NUKLEAR
				ui_idle_loop();
#endif
			} else {
				current_system->arena = set_current_arena(menu_system->arena);
				current_system = menu_system;
				menu = 1;
			}
			if (!current_system->next_rom) {
				current_system->resume_context(current_system);
			}
>>>>>>> 834ee46f
		} else {
			break;
		}
	}

	return 0;
}<|MERGE_RESOLUTION|>--- conflicted
+++ resolved
@@ -356,15 +356,19 @@
 {
 	if (game_system) {
 		game_system->persist_save(game_system);
+#ifdef USE_NATIVE
 		//swap to game context arena and mark all allocated pages in it free
 		if (current_system == menu_system) {
 			current_system->arena = set_current_arena(game_system->arena);
 		}
 		mark_all_free();
+#endif
 		game_system->free_context(game_system);
+#ifdef USE_NATIVE
 	} else if(current_system) {
 		//start a new arena and save old one in suspended system context
 		current_system->arena = start_new_arena();
+#endif
 	}
 	system_type stype = SYSTEM_UNKNOWN;
 	if (!(cart.size = load_rom(path, &cart.buffer, &stype))) {
@@ -654,53 +658,7 @@
 		if (current_system->next_rom) {
 			char *next_rom = current_system->next_rom;
 			current_system->next_rom = NULL;
-<<<<<<< HEAD
-			if (game_system) {
-				game_system->persist_save(game_system);
-#ifdef USE_NATIVE
-				//swap to game context arena and mark all allocated pages in it free
-				if (menu) {
-					current_system->arena = set_current_arena(game_system->arena);
-				}
-				mark_all_free();
-#endif
-				game_system->free_context(game_system);
-			} else {
-#ifdef USE_NATIVE
-				//start a new arena and save old one in suspended genesis context
-				current_system->arena = start_new_arena();
-#endif
-			}
-			if (!(cart.size = load_rom(next_rom, &cart.buffer, &stype))) {
-				fatal_error("Failed to open %s for reading\n", next_rom);
-			}
-			free(cart.dir);
-			free(cart.name);
-			free(cart.extension);
-			cart.dir = path_dirname(next_rom);
-			cart.name = basename_no_extension(next_rom);
-			cart.extension = path_extension(next_rom);
-			stype = force_stype;
-			if (stype == SYSTEM_UNKNOWN) {
-				stype = detect_system_type(&cart);
-			}
-			if (stype == SYSTEM_UNKNOWN) {
-				fatal_error("Failed to detect system type for %s\n", next_rom);
-			}
-			//allocate new system context
-			game_system = alloc_config_system(stype, &cart, opts,force_region, &info);
-			if (!game_system) {
-				fatal_error("Failed to configure emulated machine for %s\n", next_rom);
-			}
-			if (menu_system) {
-				menu_system->next_context = game_system;
-			}
-			game_system->next_context = menu_system;
-			setup_saves(&cart, &info, game_system);
-			update_title(info.name);
-=======
 			init_system_with_media(next_rom, force_stype);
->>>>>>> 834ee46f
 			free(next_rom);
 			menu = 0;
 			current_system = game_system;
@@ -714,29 +672,21 @@
 			current_system = game_system;
 			menu = 0;
 			current_system->resume_context(current_system);
-<<<<<<< HEAD
-		} else if (!menu && menu_system) {
-#ifdef USE_NATIVE
-			current_system->arena = set_current_arena(menu_system->arena);
-#endif
-			current_system = menu_system;
-			menu = 1;
-			current_system->resume_context(current_system);
-=======
 		} else if (!menu && (menu_system || use_nuklear)) {
 			if (use_nuklear) {
 #ifndef DISABLE_NUKLEAR
 				ui_idle_loop();
 #endif
 			} else {
+#ifdef USE_NATIVE
 				current_system->arena = set_current_arena(menu_system->arena);
+#endif
 				current_system = menu_system;
 				menu = 1;
 			}
 			if (!current_system->next_rom) {
 				current_system->resume_context(current_system);
 			}
->>>>>>> 834ee46f
 		} else {
 			break;
 		}
