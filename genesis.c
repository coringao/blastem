/*
 Copyright 2013-2016 Michael Pavone
 This file is part of BlastEm.
 BlastEm is free software distributed under the terms of the GNU General Public License version 3 or greater. See COPYING for full license text.
*/
#include "genesis.h"
#include "segacd.h"
#include "blastem.h"
#include "nor.h"
#include <stdlib.h>
#include <ctype.h>
#include <time.h>
#include <string.h>
#include "render.h"
#include "gst.h"
#include "util.h"
#include "debug.h"
#include "gdb_remote.h"
#include "saves.h"
#include "bindings.h"
#include "jcart.h"
#define MCLKS_NTSC 53693175
#define MCLKS_PAL  53203395

uint32_t MCLKS_PER_68K;
#define MCLKS_PER_YM  7
#define MCLKS_PER_Z80 15
#define MCLKS_PER_PSG (MCLKS_PER_Z80*16)
#define Z80_INT_PULSE_MCLKS 2573 //measured value is ~171.5 Z80 clocks
#define DEFAULT_SYNC_INTERVAL MCLKS_LINE
#define DEFAULT_LOWPASS_CUTOFF 3390

//TODO: Figure out the exact value for this
#define LINES_NTSC 262
#define LINES_PAL 313

#define MAX_SOUND_CYCLES 100000	

void genesis_serialize(genesis_context *gen, serialize_buffer *buf, uint32_t m68k_pc)
{
	start_section(buf, SECTION_68000);
	m68k_serialize(gen->m68k, m68k_pc, buf);
	end_section(buf);
	
	start_section(buf, SECTION_Z80);
	z80_serialize(gen->z80, buf);
	end_section(buf);
	
	start_section(buf, SECTION_VDP);
	vdp_serialize(gen->vdp, buf);
	end_section(buf);
	
	start_section(buf, SECTION_YM2612);
	ym_serialize(gen->ym, buf);
	end_section(buf);
	
	start_section(buf, SECTION_PSG);
	psg_serialize(gen->psg, buf);
	end_section(buf);
	
	start_section(buf, SECTION_GEN_BUS_ARBITER);
	save_int8(buf, gen->z80->reset);
	save_int8(buf, gen->z80->busreq);
	save_int16(buf, gen->z80->bank_reg);
	end_section(buf);
	
	start_section(buf, SECTION_SEGA_IO_1);
	io_serialize(gen->io.ports, buf);
	end_section(buf);
	
	start_section(buf, SECTION_SEGA_IO_2);
	io_serialize(gen->io.ports + 1, buf);
	end_section(buf);
	
	start_section(buf, SECTION_SEGA_IO_EXT);
	io_serialize(gen->io.ports + 2, buf);
	end_section(buf);
	
	start_section(buf, SECTION_MAIN_RAM);
	save_int8(buf, RAM_WORDS * 2 / 1024);
	save_buffer16(buf, gen->work_ram, RAM_WORDS);
	end_section(buf);
	
	start_section(buf, SECTION_SOUND_RAM);
	save_int8(buf, Z80_RAM_BYTES / 1024);
	save_buffer8(buf, gen->zram, Z80_RAM_BYTES);
	end_section(buf);
	
	cart_serialize(&gen->header, buf);
}

static void ram_deserialize(deserialize_buffer *buf, void *vgen)
{
	genesis_context *gen = vgen;
	uint32_t ram_size = load_int8(buf) * 1024 / 2;
	if (ram_size > RAM_WORDS) {
		fatal_error("State has a RAM size of %d bytes", ram_size * 2);
	}
	load_buffer16(buf, gen->work_ram, ram_size);
	m68k_invalidate_code_range(gen->m68k, 0xE00000, 0x1000000);
}

static void zram_deserialize(deserialize_buffer *buf, void *vgen)
{
	genesis_context *gen = vgen;
	uint32_t ram_size = load_int8(buf) * 1024;
	if (ram_size > Z80_RAM_BYTES) {
		fatal_error("State has a Z80 RAM size of %d bytes", ram_size);
	}
	load_buffer8(buf, gen->zram, ram_size);
	z80_invalidate_code_range(gen->z80, 0, 0x4000);
}

static void update_z80_bank_pointer(genesis_context *gen)
{
	if (gen->z80->bank_reg < 0x140) {
		gen->z80->mem_pointers[1] = get_native_pointer(gen->z80->bank_reg << 15, (void **)gen->m68k->mem_pointers, &gen->m68k->options->gen);
	} else {
		gen->z80->mem_pointers[1] = NULL;
	}
}

static void bus_arbiter_deserialize(deserialize_buffer *buf, void *vgen)
{
	genesis_context *gen = vgen;
	gen->z80->reset = load_int8(buf);
	gen->z80->busreq = load_int8(buf);
	gen->z80->bank_reg = load_int16(buf) & 0x1FF;
}

static void adjust_int_cycle(m68k_context * context, vdp_context * v_context);
void genesis_deserialize(deserialize_buffer *buf, genesis_context *gen)
{
	register_section_handler(buf, (section_handler){.fun = m68k_deserialize, .data = gen->m68k}, SECTION_68000);
	register_section_handler(buf, (section_handler){.fun = z80_deserialize, .data = gen->z80}, SECTION_Z80);
	register_section_handler(buf, (section_handler){.fun = vdp_deserialize, .data = gen->vdp}, SECTION_VDP);
	register_section_handler(buf, (section_handler){.fun = ym_deserialize, .data = gen->ym}, SECTION_YM2612);
	register_section_handler(buf, (section_handler){.fun = psg_deserialize, .data = gen->psg}, SECTION_PSG);
	register_section_handler(buf, (section_handler){.fun = bus_arbiter_deserialize, .data = gen}, SECTION_GEN_BUS_ARBITER);
	register_section_handler(buf, (section_handler){.fun = io_deserialize, .data = gen->io.ports}, SECTION_SEGA_IO_1);
	register_section_handler(buf, (section_handler){.fun = io_deserialize, .data = gen->io.ports + 1}, SECTION_SEGA_IO_2);
	register_section_handler(buf, (section_handler){.fun = io_deserialize, .data = gen->io.ports + 2}, SECTION_SEGA_IO_EXT);
	register_section_handler(buf, (section_handler){.fun = ram_deserialize, .data = gen}, SECTION_MAIN_RAM);
	register_section_handler(buf, (section_handler){.fun = zram_deserialize, .data = gen}, SECTION_SOUND_RAM);
	register_section_handler(buf, (section_handler){.fun = cart_deserialize, .data = gen}, SECTION_MAPPER);
	while (buf->cur_pos < buf->size)
	{
		load_section(buf);
	}
	update_z80_bank_pointer(gen);
	adjust_int_cycle(gen->m68k, gen->vdp);
}

uint16_t read_dma_value(uint32_t address)
{
	genesis_context *genesis = (genesis_context *)current_system;
	//TODO: Figure out what happens when you try to DMA from weird adresses like IO or banked Z80 area
	if ((address >= 0xA00000 && address < 0xB00000) || (address >= 0xC00000 && address <= 0xE00000)) {
		return 0;
	}
	
	//addresses here are word addresses (i.e. bit 0 corresponds to A1), so no need to do multiply by 2
	return read_word(address * 2, (void **)genesis->m68k->mem_pointers, &genesis->m68k->options->gen, genesis->m68k);
}

static uint16_t get_open_bus_value(system_header *system)
{
	genesis_context *genesis = (genesis_context *)system;
	return read_dma_value(genesis->m68k->last_prefetch_address/2);
}

static void adjust_int_cycle(m68k_context * context, vdp_context * v_context)
{
	//static int old_int_cycle = CYCLE_NEVER;
	genesis_context *gen = context->system;
	if (context->sync_cycle - context->current_cycle > gen->max_cycles) {
		context->sync_cycle = context->current_cycle + gen->max_cycles;
	}
	context->int_cycle = CYCLE_NEVER;
	if ((context->status & 0x7) < 6) {
		uint32_t next_vint = vdp_next_vint(v_context);
		if (next_vint != CYCLE_NEVER) {
			context->int_cycle = next_vint;
			context->int_num = 6;
		}
		if ((context->status & 0x7) < 4) {
			uint32_t next_hint = vdp_next_hint(v_context);
			if (next_hint != CYCLE_NEVER) {
				next_hint = next_hint < context->current_cycle ? context->current_cycle : next_hint;
				if (next_hint < context->int_cycle) {
					context->int_cycle = next_hint;
					context->int_num = 4;

				}
			}
		}
	}
	if (context->int_cycle > context->current_cycle && context->int_pending == INT_PENDING_SR_CHANGE) {
		context->int_pending = INT_PENDING_NONE;
	}
	/*if (context->int_cycle != old_int_cycle) {
		printf("int cycle changed to: %d, level: %d @ %d(%d), frame: %d, vcounter: %d, hslot: %d, mask: %d, hint_counter: %d\n", context->int_cycle, context->int_num, v_context->cycles, context->current_cycle, v_context->frame, v_context->vcounter, v_context->hslot, context->status & 0x7, v_context->hint_counter);
		old_int_cycle = context->int_cycle;
	}*/
	
	if (context->status & M68K_STATUS_TRACE || context->trace_pending) {
		context->target_cycle = context->current_cycle;
		return;
	}

	context->target_cycle = context->int_cycle < context->sync_cycle ? context->int_cycle : context->sync_cycle;
	if (context->should_return) {
		context->target_cycle = context->current_cycle;
	} else if (context->target_cycle < context->current_cycle) {
		//Changes to SR can result in an interrupt cycle that's in the past
		//This can cause issues with the implementation of STOP though
		context->target_cycle = context->current_cycle;
	}
	if (context->target_cycle == context->int_cycle) {
		//Currently delays from Z80 access and refresh are applied only when we sync
		//this can cause extra latency when it comes to interrupts
		//to prevent this code forces some extra synchronization in the period immediately before an interrupt
		if ((context->target_cycle - context->current_cycle) > gen->int_latency_prev1) {
			context->target_cycle = context->sync_cycle = context->int_cycle - gen->int_latency_prev1;
		} else if ((context->target_cycle - context->current_cycle) > gen->int_latency_prev2) {
			context->target_cycle = context->sync_cycle = context->int_cycle - gen->int_latency_prev2;
		} else {
			context->target_cycle = context->sync_cycle = context->current_cycle;
		}
		
	}
	/*printf("Cyc: %d, Trgt: %d, Int Cyc: %d, Int: %d, Mask: %X, V: %d, H: %d, HICount: %d, HReg: %d, Line: %d\n",
		context->current_cycle, context->target_cycle, context->int_cycle, context->int_num, (context->status & 0x7),
		v_context->regs[REG_MODE_2] & 0x20, v_context->regs[REG_MODE_1] & 0x10, v_context->hint_counter, v_context->regs[REG_HINT], v_context->cycles / MCLKS_LINE);*/
}

//#define DO_DEBUG_PRINT
#ifdef DO_DEBUG_PRINT
#define dprintf printf
#define dputs puts
#else
#define dprintf
#define dputs
#endif

static void z80_next_int_pulse(z80_context * z_context)
{
	genesis_context * gen = z_context->system;
	z_context->int_pulse_start = vdp_next_vint_z80(gen->vdp);
	z_context->int_pulse_end = z_context->int_pulse_start + Z80_INT_PULSE_MCLKS;
	z_context->im2_vector = 0xFF;
}

static void sync_z80(z80_context * z_context, uint32_t mclks)
{
#ifndef NO_Z80
	if (z80_enabled) {
		z80_run(z_context, mclks);
	} else
#endif
	{
		z_context->current_cycle = mclks;
	}
}

static void sync_sound(genesis_context * gen, uint32_t target)
{
	//printf("YM | Cycle: %d, bpos: %d, PSG | Cycle: %d, bpos: %d\n", gen->ym->current_cycle, gen->ym->buffer_pos, gen->psg->cycles, gen->psg->buffer_pos * 2);
	while (target > gen->psg->cycles && target - gen->psg->cycles > MAX_SOUND_CYCLES) {
		uint32_t cur_target = gen->psg->cycles + MAX_SOUND_CYCLES;
		//printf("Running PSG to cycle %d\n", cur_target);
		psg_run(gen->psg, cur_target);
		//printf("Running YM-2612 to cycle %d\n", cur_target);
		ym_run(gen->ym, cur_target);
	}
	psg_run(gen->psg, target);
	ym_run(gen->ym, target);

	//printf("Target: %d, YM bufferpos: %d, PSG bufferpos: %d\n", target, gen->ym->buffer_pos, gen->psg->buffer_pos * 2);
}

//TODO: move this inside the system context
static uint32_t last_frame_num;

//My refresh emulation isn't currently good enough and causes more problems than it solves
#define REFRESH_EMULATION
#ifdef REFRESH_EMULATION
#define REFRESH_INTERVAL 128
#define REFRESH_DELAY 2
uint32_t last_sync_cycle;
uint32_t refresh_counter;
#endif

#include <limits.h>
#define ADJUST_BUFFER (8*MCLKS_LINE*313)
#define MAX_NO_ADJUST (UINT_MAX-ADJUST_BUFFER)

m68k_context * sync_components(m68k_context * context, uint32_t address)
{
	genesis_context * gen = context->system;
	vdp_context * v_context = gen->vdp;
	z80_context * z_context = gen->z80;
#ifdef REFRESH_EMULATION
	//lame estimation of refresh cycle delay
	refresh_counter += context->current_cycle - last_sync_cycle;
	if (!gen->bus_busy) {
		context->current_cycle += REFRESH_DELAY * MCLKS_PER_68K * (refresh_counter / (MCLKS_PER_68K * REFRESH_INTERVAL));
	}
	refresh_counter = refresh_counter % (MCLKS_PER_68K * REFRESH_INTERVAL);
#endif

	uint32_t mclks = context->current_cycle;
	sync_z80(z_context, mclks);
	sync_sound(gen, mclks);
	vdp_run_context(v_context, mclks);
	if (mclks >= gen->reset_cycle) {
		gen->reset_requested = 1;
		context->should_return = 1;
		gen->reset_cycle = CYCLE_NEVER;
	}
	if (v_context->frame != last_frame_num) {
		//printf("reached frame end %d | MCLK Cycles: %d, Target: %d, VDP cycles: %d, vcounter: %d, hslot: %d\n", last_frame_num, mclks, gen->frame_end, v_context->cycles, v_context->vcounter, v_context->hslot);
		last_frame_num = v_context->frame;

		if(exit_after){
			--exit_after;
			if (!exit_after) {
				exit(0);
			}
		}
		if (context->current_cycle > MAX_NO_ADJUST) {
			uint32_t deduction = mclks - ADJUST_BUFFER;
			vdp_adjust_cycles(v_context, deduction);
			io_adjust_cycles(gen->io.ports, context->current_cycle, deduction);
			io_adjust_cycles(gen->io.ports+1, context->current_cycle, deduction);
			io_adjust_cycles(gen->io.ports+2, context->current_cycle, deduction);
			if (gen->mapper_type == MAPPER_JCART) {
				jcart_adjust_cycles(gen, deduction);
			}
			context->current_cycle -= deduction;
			z80_adjust_cycles(z_context, deduction);
			gen->ym->current_cycle -= deduction;
			gen->psg->cycles -= deduction;
			if (gen->ym->write_cycle != CYCLE_NEVER) {
				gen->ym->write_cycle = gen->ym->write_cycle >= deduction ? gen->ym->write_cycle - deduction : 0;
			}
			if (gen->reset_cycle != CYCLE_NEVER) {
				gen->reset_cycle -= deduction;
			}
		}
	}
	gen->frame_end = vdp_cycles_to_frame_end(v_context);
	context->sync_cycle = gen->frame_end;
	//printf("Set sync cycle to: %d @ %d, vcounter: %d, hslot: %d\n", context->sync_cycle, context->current_cycle, v_context->vcounter, v_context->hslot);
	if (context->int_ack) {
		//printf("acknowledging %d @ %d:%d, vcounter: %d, hslot: %d\n", context->int_ack, context->current_cycle, v_context->cycles, v_context->vcounter, v_context->hslot);
		vdp_int_ack(v_context);
		context->int_ack = 0;
	}
	if (!address && (gen->header.enter_debugger || gen->header.save_state)) {
		context->sync_cycle = context->current_cycle + 1;
	}
	adjust_int_cycle(context, v_context);
	if (gen->reset_cycle < context->target_cycle) {
		context->target_cycle = gen->reset_cycle;
	}
	if (address) {
		if (gen->header.enter_debugger) {
			gen->header.enter_debugger = 0;
			debugger(context, address);
		}
		if (gen->header.save_state && (z_context->pc || !z_context->native_pc || z_context->reset || !z_context->busreq)) {
			uint8_t slot = gen->header.save_state - 1;
			gen->header.save_state = 0;
			if (z_context->native_pc && !z_context->reset) {
				//advance Z80 core to the start of an instruction
				while (!z_context->pc)
				{
					sync_z80(z_context, z_context->current_cycle + MCLKS_PER_Z80);
				}
			}
			char *save_path = get_slot_name(&gen->header, slot, use_native_states ? "state" : "gst");
			if (use_native_states) {
				serialize_buffer state;
				init_serialize(&state);
				genesis_serialize(gen, &state, address);
				save_to_file(&state, save_path);
				free(state.data);
			} else {
				save_gst(gen, save_path, address);
			}
			printf("Saved state to %s\n", save_path);
			free(save_path);
		} else if(gen->header.save_state) {
			context->sync_cycle = context->current_cycle + 1;
		}
	}
#ifdef REFRESH_EMULATION
	last_sync_cycle = context->current_cycle;
#endif
	return context;
}

static m68k_context * vdp_port_write(uint32_t vdp_port, m68k_context * context, uint16_t value)
{
	if (vdp_port & 0x2700E0) {
		fatal_error("machine freeze due to write to address %X\n", 0xC00000 | vdp_port);
	}
	vdp_port &= 0x1F;
	//printf("vdp_port write: %X, value: %X, cycle: %d\n", vdp_port, value, context->current_cycle);
#ifdef REFRESH_EMULATION
	//do refresh check here so we can avoid adding a penalty for a refresh that happens during a VDP access
	refresh_counter += context->current_cycle - 4*MCLKS_PER_68K - last_sync_cycle;
	context->current_cycle += REFRESH_DELAY * MCLKS_PER_68K * (refresh_counter / (MCLKS_PER_68K * REFRESH_INTERVAL));
	refresh_counter = refresh_counter % (MCLKS_PER_68K * REFRESH_INTERVAL);
	last_sync_cycle = context->current_cycle;
#endif
	sync_components(context, 0);
	genesis_context * gen = context->system;
	vdp_context *v_context = gen->vdp;
	uint32_t before_cycle = v_context->cycles;
	if (vdp_port < 0x10) {
		int blocked;
		if (vdp_port < 4) {
			while (vdp_data_port_write(v_context, value) < 0) {
				while(v_context->flags & FLAG_DMA_RUN) {
					vdp_run_dma_done(v_context, gen->frame_end);
					if (v_context->cycles >= gen->frame_end) {
						uint32_t cycle_diff = v_context->cycles - context->current_cycle;
						uint32_t m68k_cycle_diff = (cycle_diff / MCLKS_PER_68K) * MCLKS_PER_68K;
						if (m68k_cycle_diff < cycle_diff) {
							m68k_cycle_diff += MCLKS_PER_68K;
						}
						context->current_cycle += m68k_cycle_diff;
						gen->bus_busy = 1;
						sync_components(context, 0);
						gen->bus_busy = 0;
					}
				}
				//context->current_cycle = v_context->cycles;
			}
		} else if(vdp_port < 8) {
			vdp_run_context_full(v_context, context->current_cycle);
			before_cycle = v_context->cycles;
			blocked = vdp_control_port_write(v_context, value);
			if (blocked) {
				while (blocked) {
					while(v_context->flags & FLAG_DMA_RUN) {
						vdp_run_dma_done(v_context, gen->frame_end);
						if (v_context->cycles >= gen->frame_end) {
							uint32_t cycle_diff = v_context->cycles - context->current_cycle;
							uint32_t m68k_cycle_diff = (cycle_diff / MCLKS_PER_68K) * MCLKS_PER_68K;
							if (m68k_cycle_diff < cycle_diff) {
								m68k_cycle_diff += MCLKS_PER_68K;
							}
							context->current_cycle += m68k_cycle_diff;
							gen->bus_busy = 1;
							sync_components(context, 0);
							gen->bus_busy = 0;
						}
					}
					
					if (blocked < 0) {
						blocked = vdp_control_port_write(v_context, value);
					} else {
						blocked = 0;
					}
				}
			} else {
				context->sync_cycle = gen->frame_end = vdp_cycles_to_frame_end(v_context);
				//printf("Set sync cycle to: %d @ %d, vcounter: %d, hslot: %d\n", context->sync_cycle, context->current_cycle, v_context->vcounter, v_context->hslot);
				adjust_int_cycle(context, v_context);
			}
		} else {
			fatal_error("Illegal write to HV Counter port %X\n", vdp_port);
		}
		if (v_context->cycles != before_cycle) {
			//printf("68K paused for %d (%d) cycles at cycle %d (%d) for write\n", v_context->cycles - context->current_cycle, v_context->cycles - before_cycle, context->current_cycle, before_cycle);
			uint32_t cycle_diff = v_context->cycles - context->current_cycle;
			uint32_t m68k_cycle_diff = (cycle_diff / MCLKS_PER_68K) * MCLKS_PER_68K;
			if (m68k_cycle_diff < cycle_diff) {
				m68k_cycle_diff += MCLKS_PER_68K;
			}
			context->current_cycle += m68k_cycle_diff;
			//Lock the Z80 out of the bus until the VDP access is complete
			gen->bus_busy = 1;
			sync_z80(gen->z80, v_context->cycles);
			gen->bus_busy = 0;
		}
	} else if (vdp_port < 0x18) {
		psg_write(gen->psg, value);
	} else {
		vdp_test_port_write(gen->vdp, value);
	}
#ifdef REFRESH_EMULATION
	last_sync_cycle -= 4;
	//refresh may have happened while we were waiting on the VDP,
	//so advance refresh_counter but don't add any delays
	if (vdp_port >= 4 && vdp_port < 8 && v_context->cycles != before_cycle) {
		refresh_counter = 0;
	} else {
		refresh_counter += (context->current_cycle - last_sync_cycle);
		refresh_counter = refresh_counter % (MCLKS_PER_68K * REFRESH_INTERVAL);
	}
	last_sync_cycle = context->current_cycle;
#endif
	return context;
}

static m68k_context * vdp_port_write_b(uint32_t vdp_port, m68k_context * context, uint8_t value)
{
	return vdp_port_write(vdp_port, context, vdp_port < 0x10 ? value | value << 8 : ((vdp_port & 1) ? value : 0));
}

static void * z80_vdp_port_write(uint32_t vdp_port, void * vcontext, uint8_t value)
{
	z80_context * context = vcontext;
	genesis_context * gen = context->system;
	vdp_port &= 0xFF;
	if (vdp_port & 0xE0) {
		fatal_error("machine freeze due to write to Z80 address %X\n", 0x7F00 | vdp_port);
	}
	if (vdp_port < 0x10) {
		//These probably won't currently interact well with the 68K accessing the VDP
		if (vdp_port < 4) {
			vdp_run_context(gen->vdp, context->current_cycle);
			vdp_data_port_write(gen->vdp, value << 8 | value);
		} else if (vdp_port < 8) {
			vdp_run_context_full(gen->vdp, context->current_cycle);
			vdp_control_port_write(gen->vdp, value << 8 | value);
		} else {
			fatal_error("Illegal write to HV Counter port %X\n", vdp_port);
		}
	} else if (vdp_port < 0x18) {
		sync_sound(gen, context->current_cycle);
		psg_write(gen->psg, value);
	} else {
		vdp_test_port_write(gen->vdp, value);
	}
	return context;
}

static uint16_t vdp_port_read(uint32_t vdp_port, m68k_context * context)
{
	if (vdp_port & 0x2700E0) {
		fatal_error("machine freeze due to read from address %X\n", 0xC00000 | vdp_port);
	}
	vdp_port &= 0x1F;
	uint16_t value;
#ifdef REFRESH_EMULATION
	//do refresh check here so we can avoid adding a penalty for a refresh that happens during a VDP access
	refresh_counter += context->current_cycle - 4*MCLKS_PER_68K - last_sync_cycle;
	context->current_cycle += REFRESH_DELAY * MCLKS_PER_68K * (refresh_counter / (MCLKS_PER_68K * REFRESH_INTERVAL));
	refresh_counter = refresh_counter % (MCLKS_PER_68K * REFRESH_INTERVAL);
	last_sync_cycle = context->current_cycle;
#endif
	sync_components(context, 0);
	genesis_context *gen = context->system;
	vdp_context * v_context = gen->vdp;
	uint32_t before_cycle = v_context->cycles;
	if (vdp_port < 0x10) {
		if (vdp_port < 4) {
			value = vdp_data_port_read(v_context);
		} else if(vdp_port < 8) {
			value = vdp_control_port_read(v_context);
		} else {
			value = vdp_hv_counter_read(v_context);
			//printf("HV Counter: %X at cycle %d\n", value, v_context->cycles);
		}
	} else if (vdp_port < 0x18){
		fatal_error("Illegal read from PSG  port %X\n", vdp_port);
	} else {
		value = vdp_test_port_read(v_context);
	}
	if (v_context->cycles != before_cycle) {
		//printf("68K paused for %d (%d) cycles at cycle %d (%d) for read\n", v_context->cycles - context->current_cycle, v_context->cycles - before_cycle, context->current_cycle, before_cycle);
		context->current_cycle = v_context->cycles;
		//Lock the Z80 out of the bus until the VDP access is complete
		genesis_context *gen = context->system;
		gen->bus_busy = 1;
		sync_z80(gen->z80, v_context->cycles);
		gen->bus_busy = 0;
	}
#ifdef REFRESH_EMULATION
	last_sync_cycle -= 4;
	//refresh may have happened while we were waiting on the VDP,
	//so advance refresh_counter but don't add any delays
	refresh_counter += (context->current_cycle - last_sync_cycle);
	refresh_counter = refresh_counter % (MCLKS_PER_68K * REFRESH_INTERVAL);
	last_sync_cycle = context->current_cycle;
#endif
	return value;
}

static uint8_t vdp_port_read_b(uint32_t vdp_port, m68k_context * context)
{
	uint16_t value = vdp_port_read(vdp_port, context);
	if (vdp_port & 1) {
		return value;
	} else {
		return value >> 8;
	}
}

static uint8_t z80_vdp_port_read(uint32_t vdp_port, void * vcontext)
{
	z80_context * context = vcontext;
	if (vdp_port & 0xE0) {
		fatal_error("machine freeze due to read from Z80 address %X\n", 0x7F00 | vdp_port);
	}
	genesis_context * gen = context->system;
	//VDP access goes over the 68K bus like a bank area access
	//typical delay from bus arbitration
	context->current_cycle += 3 * MCLKS_PER_Z80;
	//TODO: add cycle for an access right after a previous one
	//TODO: Below cycle time is an estimate based on the time between 68K !BG goes low and Z80 !MREQ goes high
	//      Needs a new logic analyzer capture to get the actual delay on the 68K side
	gen->m68k->current_cycle += 8 * MCLKS_PER_68K;


	vdp_port &= 0x1F;
	uint16_t ret;
	if (vdp_port < 0x10) {
		//These probably won't currently interact well with the 68K accessing the VDP
		vdp_run_context(gen->vdp, context->current_cycle);
		if (vdp_port < 4) {
			ret = vdp_data_port_read(gen->vdp);
		} else if (vdp_port < 8) {
			ret = vdp_control_port_read(gen->vdp);
		} else {
			ret = vdp_hv_counter_read(gen->vdp);
		}
	} else {
		//TODO: Figure out the correct value today
		ret = 0xFFFF;
	}
	return vdp_port & 1 ? ret : ret >> 8;
}

//TODO: Move this inside the system context
static uint32_t zram_counter = 0;

static m68k_context * io_write(uint32_t location, m68k_context * context, uint8_t value)
{
	genesis_context * gen = context->system;
	if (location < 0x10000) {
		//Access to Z80 memory incurs a one 68K cycle wait state
		context->current_cycle += MCLKS_PER_68K;
		if (!z80_enabled || z80_get_busack(gen->z80, context->current_cycle)) {
			location &= 0x7FFF;
			if (location < 0x4000) {
				gen->zram[location & 0x1FFF] = value;
#ifndef NO_Z80
				z80_handle_code_write(location & 0x1FFF, gen->z80);
#endif
			} else if (location < 0x6000) {
				sync_sound(gen, context->current_cycle);
				if (location & 1) {
					ym_data_write(gen->ym, value);
				} else if(location & 2) {
					ym_address_write_part2(gen->ym, value);
				} else {
					ym_address_write_part1(gen->ym, value);
				}
			} else if (location == 0x6000) {
				gen->z80->bank_reg = (gen->z80->bank_reg >> 1 | value << 8) & 0x1FF;
				if (gen->z80->bank_reg < 0x80) {
					gen->z80->mem_pointers[1] = (gen->z80->bank_reg << 15) + ((char *)gen->z80->mem_pointers[2]);
				} else {
					gen->z80->mem_pointers[1] = NULL;
				}
			} else {
				fatal_error("68K write to unhandled Z80 address %X\n", location);
			}
		}
	} else {
		location &= 0x1FFF;
		if (location < 0x100) {
			switch(location/2)
			{
			case 0x1:
				io_data_write(gen->io.ports, value, context->current_cycle);
				break;
			case 0x2:
				io_data_write(gen->io.ports+1, value, context->current_cycle);
				break;
			case 0x3:
				io_data_write(gen->io.ports+2, value, context->current_cycle);
				break;
			case 0x4:
				io_control_write(gen->io.ports, value, context->current_cycle);
				break;
			case 0x5:
				io_control_write(gen->io.ports+1, value, context->current_cycle);
				break;
			case 0x6:
				io_control_write(gen->io.ports+2, value, context->current_cycle);
				break;
			case 0x7:
				gen->io.ports[0].serial_out = value;
				break;
			case 0x8:
			case 0xB:
			case 0xE:
				//serial input port is not writeable
				break;
			case 0x9:
				gen->io.ports[0].serial_ctrl = value;
				break;
			case 0xA:
				gen->io.ports[1].serial_out = value;
				break;
			case 0xC:
				gen->io.ports[1].serial_ctrl = value;
				break;
			case 0xD:
				gen->io.ports[2].serial_out = value;
				break;
			case 0xF:
				gen->io.ports[2].serial_ctrl = value;
				break;
			}
		} else {
			if (location == 0x1100) {
				if (value & 1) {
					dputs("bus requesting Z80");
					if (z80_enabled) {
						z80_assert_busreq(gen->z80, context->current_cycle);
					} else {
						gen->z80->busack = 1;
					}
				} else {
					if (gen->z80->busreq) {
						dputs("releasing z80 bus");
						#ifdef DO_DEBUG_PRINT
						char fname[20];
						sprintf(fname, "zram-%d", zram_counter++);
						FILE * f = fopen(fname, "wb");
						fwrite(z80_ram, 1, sizeof(z80_ram), f);
						fclose(f);
						#endif
					}
					if (z80_enabled) {
						z80_clear_busreq(gen->z80, context->current_cycle);
					} else {
						gen->z80->busack = 0;
					}
				}
			} else if (location == 0x1200) {
				sync_z80(gen->z80, context->current_cycle);
				if (value & 1) {
					if (z80_enabled) {
						z80_clear_reset(gen->z80, context->current_cycle);
					} else {
						gen->z80->reset = 0;
					}
				} else {
					if (z80_enabled) {
						z80_assert_reset(gen->z80, context->current_cycle);
					} else {
						gen->z80->reset = 1;
					}
					ym_reset(gen->ym);
				}
			}
		}
	}
	return context;
}

static m68k_context * io_write_w(uint32_t location, m68k_context * context, uint16_t value)
{
	if (location < 0x10000 || (location & 0x1FFF) >= 0x100) {
		return io_write(location, context, value >> 8);
	} else {
		return io_write(location, context, value);
	}
}

#define FOREIGN 0x80
#define HZ50 0x40
#define USA FOREIGN
#define JAP 0x00
#define EUR (HZ50|FOREIGN)
#define NO_DISK 0x20

static uint8_t io_read(uint32_t location, m68k_context * context)
{
	uint8_t value;
	genesis_context *gen = context->system;
	if (location < 0x10000) {
		//Access to Z80 memory incurs a one 68K cycle wait state
		context->current_cycle += MCLKS_PER_68K;
		if (!z80_enabled || z80_get_busack(gen->z80, context->current_cycle)) {
			location &= 0x7FFF;
			if (location < 0x4000) {
				value = gen->zram[location & 0x1FFF];
			} else if (location < 0x6000) {
				sync_sound(gen, context->current_cycle);
				value = ym_read_status(gen->ym);
			} else {
				value = 0xFF;
			}
		} else {
			value = 0xFF;
		}
	} else {
		location &= 0x1FFF;
		if (location < 0x100) {
			switch(location/2)
			{
			case 0x0:
				//version bits should be 0 for now since we're not emulating TMSS
				value = gen->version_reg;
				break;
			case 0x1:
				value = io_data_read(gen->io.ports, context->current_cycle);
				break;
			case 0x2:
				value = io_data_read(gen->io.ports+1, context->current_cycle);
				break;
			case 0x3:
				value = io_data_read(gen->io.ports+2, context->current_cycle);
				break;
			case 0x4:
				value = gen->io.ports[0].control;
				break;
			case 0x5:
				value = gen->io.ports[1].control;
				break;
			case 0x6:
				value = gen->io.ports[2].control;
				break;
			case 0x7:
				value = gen->io.ports[0].serial_out;
				break;
			case 0x8:
				value = gen->io.ports[0].serial_in;
				break;
			case 0x9:
				value = gen->io.ports[0].serial_ctrl;
				break;
			case 0xA:
				value = gen->io.ports[1].serial_out;
				break;
			case 0xB:
				value = gen->io.ports[1].serial_in;
				break;
			case 0xC:
				value = gen->io.ports[1].serial_ctrl;
				break;
			case 0xD:
				value = gen->io.ports[2].serial_out;
				break;
			case 0xE:
				value = gen->io.ports[2].serial_in;
				break;
			case 0xF:
				value = gen->io.ports[2].serial_ctrl;
				break;
			default:
				value = 0xFF;
			}
		} else {
			if (location == 0x1100) {
				value = z80_enabled ? !z80_get_busack(gen->z80, context->current_cycle) : !gen->z80->busack;
				value |= (get_open_bus_value(&gen->header) >> 8) & 0xFE;
				dprintf("Byte read of BUSREQ returned %d @ %d (reset: %d)\n", value, context->current_cycle, gen->z80->reset);
			} else if (location == 0x1200) {
				value = !gen->z80->reset;
			} else {
				value = 0xFF;
				printf("Byte read of unknown IO location: %X\n", location);
			}
		}
	}
	return value;
}

static uint16_t io_read_w(uint32_t location, m68k_context * context)
{
	genesis_context *gen = context->system;
	uint16_t value = io_read(location, context);
	if (location < 0x10000 || (location & 0x1FFF) < 0x100) {
		value = value | (value << 8);
	} else {
		value <<= 8;
		value |= get_open_bus_value(&gen->header) & 0xFF;
	}
	return value;
}

static void * z80_write_ym(uint32_t location, void * vcontext, uint8_t value)
{
	z80_context * context = vcontext;
	genesis_context * gen = context->system;
	sync_sound(gen, context->current_cycle);
	if (location & 1) {
		ym_data_write(gen->ym, value);
	} else if (location & 2) {
		ym_address_write_part2(gen->ym, value);
	} else {
		ym_address_write_part1(gen->ym, value);
	}
	return context;
}

static uint8_t z80_read_ym(uint32_t location, void * vcontext)
{
	z80_context * context = vcontext;
	genesis_context * gen = context->system;
	sync_sound(gen, context->current_cycle);
	return ym_read_status(gen->ym);
}

static uint8_t z80_read_bank(uint32_t location, void * vcontext)
{
	z80_context * context = vcontext;
	genesis_context *gen = context->system;
	if (gen->bus_busy) {
		context->current_cycle = context->sync_cycle;
	}
	//typical delay from bus arbitration
	context->current_cycle += 3 * MCLKS_PER_Z80;
	//TODO: add cycle for an access right after a previous one
	//TODO: Below cycle time is an estimate based on the time between 68K !BG goes low and Z80 !MREQ goes high
	//      Needs a new logic analyzer capture to get the actual delay on the 68K side
	gen->m68k->current_cycle += 8 * MCLKS_PER_68K;

	location &= 0x7FFF;
	if (context->mem_pointers[1]) {
		return context->mem_pointers[1][location ^ 1];
	}
	uint32_t address = context->bank_reg << 15 | location;
	if (address >= 0xC00000 && address < 0xE00000) {
		return z80_vdp_port_read(location & 0xFF, context);
	} else {
		fprintf(stderr, "Unhandled read by Z80 from address %X through banked memory area (%X)\n", address, context->bank_reg << 15);
	}
	return 0;
}

static void *z80_write_bank(uint32_t location, void * vcontext, uint8_t value)
{
	z80_context * context = vcontext;
	genesis_context *gen = context->system;
	if (gen->bus_busy) {
		context->current_cycle = context->sync_cycle;
	}
	//typical delay from bus arbitration
	context->current_cycle += 3 * MCLKS_PER_Z80;
	//TODO: add cycle for an access right after a previous one
	//TODO: Below cycle time is an estimate based on the time between 68K !BG goes low and Z80 !MREQ goes high
	//      Needs a new logic analyzer capture to get the actual delay on the 68K side
	gen->m68k->current_cycle += 8 * MCLKS_PER_68K;

	location &= 0x7FFF;
	uint32_t address = context->bank_reg << 15 | location;
	if (address >= 0xE00000) {
		address &= 0xFFFF;
		((uint8_t *)gen->work_ram)[address ^ 1] = value;
	} else if (address >= 0xC00000) {
		z80_vdp_port_write(location & 0xFF, context, value);
	} else {
		fprintf(stderr, "Unhandled write by Z80 to address %X through banked memory area\n", address);
	}
	return context;
}

static void *z80_write_bank_reg(uint32_t location, void * vcontext, uint8_t value)
{
	z80_context * context = vcontext;

	context->bank_reg = (context->bank_reg >> 1 | value << 8) & 0x1FF;
	update_z80_bank_pointer(context->system);

	return context;
}

static void set_speed_percent(system_header * system, uint32_t percent)
{
	genesis_context *context = (genesis_context *)system;
	uint32_t old_clock = context->master_clock;
	context->master_clock = ((uint64_t)context->normal_clock * (uint64_t)percent) / 100;
	while (context->ym->current_cycle != context->psg->cycles) {
		sync_sound(context, context->psg->cycles + MCLKS_PER_PSG);
	}
	ym_adjust_master_clock(context->ym, context->master_clock);
	psg_adjust_master_clock(context->psg, context->master_clock);
}

void set_region(genesis_context *gen, rom_info *info, uint8_t region)
{
	if (!region) {
		char * def_region = tern_find_path_default(config, "system\0default_region\0", (tern_val){.ptrval = "U"}, TVAL_PTR).ptrval;
		if (!info->regions || (info->regions & translate_region_char(toupper(*def_region)))) {
			region = translate_region_char(toupper(*def_region));
		} else {
			region = info->regions;
		}
	}
	if (region & REGION_E) {
		gen->version_reg = NO_DISK | EUR;
	} else if (region & REGION_J) {
		gen->version_reg = NO_DISK | JAP;
	} else {
		gen->version_reg = NO_DISK | USA;
	}
	
	if (region & HZ50) {
		gen->normal_clock = MCLKS_PAL;
	} else {
		gen->normal_clock = MCLKS_NTSC;
	}
	gen->master_clock = gen->normal_clock;
}

#include "m68k_internal.h" //needed for get_native_address_trans, should be eliminated once handling of PC is cleaned up
static uint8_t load_state(system_header *system, uint8_t slot)
{
	genesis_context *gen = (genesis_context *)system;
	char *statepath = get_slot_name(system, slot, "state");
	deserialize_buffer state;
	uint32_t pc = 0;
	uint8_t ret;
	if (!gen->m68k->resume_pc) {
		system->delayed_load_slot = slot + 1;
		gen->m68k->should_return = 1;
		ret = get_modification_time(statepath) != 0;
		if (!ret) {
			strcpy(statepath + strlen(statepath)-strlen("state"), "gst");
			ret = get_modification_time(statepath) != 0;
		}
		goto done;
	}
	if (load_from_file(&state, statepath)) {
		genesis_deserialize(&state, gen);
		free(state.data);
		//HACK
		pc = gen->m68k->last_prefetch_address;
		ret = 1;
	} else {
		strcpy(statepath + strlen(statepath)-strlen("state"), "gst");
		pc = load_gst(gen, statepath);
		ret = pc != 0;
	}
	if (ret) {
		gen->m68k->resume_pc = get_native_address_trans(gen->m68k, pc);
	}
done:
	free(statepath);
	return ret;
}

static void handle_reset_requests(genesis_context *gen)
{
	while (gen->reset_requested || gen->header.delayed_load_slot)
	{
		if (gen->reset_requested) {
			gen->reset_requested = 0;
			gen->m68k->should_return = 0;
			z80_assert_reset(gen->z80, gen->m68k->current_cycle);
			z80_clear_busreq(gen->z80, gen->m68k->current_cycle);
			ym_reset(gen->ym);
			//Is there any sort of VDP reset?
			m68k_reset(gen->m68k);
		}
		if (gen->header.delayed_load_slot) {
			load_state(&gen->header, gen->header.delayed_load_slot - 1);
			gen->header.delayed_load_slot = 0;
			resume_68k(gen->m68k);
		}
	}
	bindings_release_capture();
	vdp_release_framebuffer(gen->vdp);
	render_pause_source(gen->ym->audio);
	render_pause_source(gen->psg->audio);
}

static void start_genesis(system_header *system, char *statefile)
{
	genesis_context *gen = (genesis_context *)system;
	if (statefile) {
		//first try loading as a native format savestate
		deserialize_buffer state;
		uint32_t pc;
		if (load_from_file(&state, statefile)) {
			genesis_deserialize(&state, gen);
			free(state.data);
			//HACK
			pc = gen->m68k->last_prefetch_address;
		} else {
			pc = load_gst(gen, statefile);
			if (!pc) {
				fatal_error("Failed to load save state %s\n", statefile);
			}
		}
		printf("Loaded %s\n", statefile);
		if (gen->header.enter_debugger) {
			gen->header.enter_debugger = 0;
			insert_breakpoint(gen->m68k, pc, gen->header.debugger_type == DEBUGGER_NATIVE ? debugger : gdb_debug_enter);
		}
		adjust_int_cycle(gen->m68k, gen->vdp);
		start_68k_context(gen->m68k, pc);
	} else {
		if (gen->header.enter_debugger) {
			gen->header.enter_debugger = 0;
			uint32_t address = read_word(4, (void **)gen->m68k->mem_pointers, &gen->m68k->options->gen, gen->m68k) << 16
				| read_word(6, (void **)gen->m68k->mem_pointers, &gen->m68k->options->gen, gen->m68k);
			insert_breakpoint(gen->m68k, address, gen->header.debugger_type == DEBUGGER_NATIVE ? debugger : gdb_debug_enter);
		}
		m68k_reset(gen->m68k);
	}
	handle_reset_requests(gen);
	return;
}

static void resume_genesis(system_header *system)
{
	genesis_context *gen = (genesis_context *)system;
	render_set_video_standard((gen->version_reg & HZ50) ? VID_PAL : VID_NTSC);
	bindings_reacquire_capture();
	vdp_reacquire_framebuffer(gen->vdp);
	render_resume_source(gen->ym->audio);
	render_resume_source(gen->psg->audio);
	resume_68k(gen->m68k);
	handle_reset_requests(gen);
}

static void inc_debug_mode(system_header *system)
{
	genesis_context *gen = (genesis_context *)system;
	vdp_inc_debug_mode(gen->vdp);
}

static void request_exit(system_header *system)
{
	genesis_context *gen = (genesis_context *)system;
	gen->m68k->should_return = 1;
}

static void persist_save(system_header *system)
{
	genesis_context *gen = (genesis_context *)system;
	if (gen->save_type == SAVE_NONE) {
		return;
	}
	FILE * f = fopen(save_filename, "wb");
	if (!f) {
		fprintf(stderr, "Failed to open %s file %s for writing\n", save_type_name(gen->save_type), save_filename);
		return;
	}
	fwrite(gen->save_storage, 1, gen->save_size, f);
	fclose(f);
	printf("Saved %s to %s\n", save_type_name(gen->save_type), save_filename);
}

static void load_save(system_header *system)
{
	genesis_context *gen = (genesis_context *)system;
	FILE * f = fopen(save_filename, "rb");
	if (f) {
		uint32_t read = fread(gen->save_storage, 1, gen->save_size, f);
		fclose(f);
		if (read > 0) {
			printf("Loaded %s from %s\n", save_type_name(gen->save_type), save_filename);
		}
	}
}

static void soft_reset(system_header *system)
{
	genesis_context *gen = (genesis_context *)system;
	if (gen->reset_cycle == CYCLE_NEVER) {
		double random = (double)rand()/(double)RAND_MAX;
		gen->reset_cycle = gen->m68k->current_cycle + random * MCLKS_LINE * (gen->version_reg & HZ50 ? LINES_PAL : LINES_NTSC);
		if (gen->reset_cycle < gen->m68k->target_cycle) {
			gen->m68k->target_cycle = gen->reset_cycle;
		}
	}
}

static void free_genesis(system_header *system)
{
	genesis_context *gen = (genesis_context *)system;
	vdp_free(gen->vdp);
	memmap_chunk *map = (memmap_chunk *)gen->m68k->options->gen.memmap;
	m68k_options_free(gen->m68k->options);
	free(gen->cart);
	free(gen->m68k);
	free(gen->work_ram);
	z80_options_free(gen->z80->options);
	free(gen->z80);
	free(gen->zram);
	ym_free(gen->ym);
	psg_free(gen->psg);
	free(gen->header.save_dir);
	free_rom_info(&gen->header.info);
	free(gen->lock_on);
	free(gen);
}

<<<<<<< HEAD
static genesis_context *shared_init(uint32_t system_opts, rom_info *rom, uint8_t force_region)
=======
static void gamepad_down(system_header *system, uint8_t gamepad_num, uint8_t button)
{
	genesis_context *gen = (genesis_context *)system;
	io_gamepad_down(&gen->io, gamepad_num, button);
	if (gen->mapper_type == MAPPER_JCART) {
		jcart_gamepad_down(gen, gamepad_num, button);
	}
}

static void gamepad_up(system_header *system, uint8_t gamepad_num, uint8_t button)
{
	genesis_context *gen = (genesis_context *)system;
	io_gamepad_up(&gen->io, gamepad_num, button);
	if (gen->mapper_type == MAPPER_JCART) {
		jcart_gamepad_up(gen, gamepad_num, button);
	}
}

static void mouse_down(system_header *system, uint8_t mouse_num, uint8_t button)
{
	genesis_context *gen = (genesis_context *)system;
	io_mouse_down(&gen->io, mouse_num, button);
}

static void mouse_up(system_header *system, uint8_t mouse_num, uint8_t button)
{
	genesis_context *gen = (genesis_context *)system;
	io_mouse_up(&gen->io, mouse_num, button);
}

static void mouse_motion_absolute(system_header *system, uint8_t mouse_num, uint16_t x, uint16_t y)
{
	genesis_context *gen = (genesis_context *)system;
	io_mouse_motion_absolute(&gen->io, mouse_num, x, y);
}

static void mouse_motion_relative(system_header *system, uint8_t mouse_num, int32_t x, int32_t y)
{
	genesis_context *gen = (genesis_context *)system;
	io_mouse_motion_relative(&gen->io, mouse_num, x, y);
}

static void keyboard_down(system_header *system, uint8_t scancode)
{
	genesis_context *gen = (genesis_context *)system;
	io_keyboard_down(&gen->io, scancode);
}

static void keyboard_up(system_header *system, uint8_t scancode)
{
	genesis_context *gen = (genesis_context *)system;
	io_keyboard_up(&gen->io, scancode);
}

static void config_updated(system_header *system)
{
	genesis_context *gen = (genesis_context *)system;
	setup_io_devices(config, &system->info, &gen->io);
}

genesis_context *alloc_init_genesis(rom_info *rom, void *main_rom, void *lock_on, uint32_t system_opts, uint8_t force_region)
>>>>>>> 5af8cdc7
{
	static memmap_chunk z80_map[] = {
		{ 0x0000, 0x4000,  0x1FFF, 0, 0, MMAP_READ | MMAP_WRITE | MMAP_CODE, NULL, NULL, NULL, NULL,              NULL },
		{ 0x8000, 0x10000, 0x7FFF, 0, 0, 0,                                  NULL, NULL, NULL, z80_read_bank,     z80_write_bank},
		{ 0x4000, 0x6000,  0x0003, 0, 0, 0,                                  NULL, NULL, NULL, z80_read_ym,       z80_write_ym},
		{ 0x6000, 0x6100,  0xFFFF, 0, 0, 0,                                  NULL, NULL, NULL, NULL,              z80_write_bank_reg},
		{ 0x7F00, 0x8000,  0x00FF, 0, 0, 0,                                  NULL, NULL, NULL, z80_vdp_port_read, z80_vdp_port_write}
	};
	
	char *m68k_divider = tern_find_path(config, "clocks\0m68k_divider\0", TVAL_PTR).ptrval;
	if (!m68k_divider) {
		m68k_divider = "7";
	}
	MCLKS_PER_68K = atoi(m68k_divider);
	if (!MCLKS_PER_68K) {
		MCLKS_PER_68K = 7;
	}
	
	genesis_context *gen = calloc(1, sizeof(genesis_context));
	gen->header.set_speed_percent = set_speed_percent;
	gen->header.start_context = start_genesis;
	gen->header.resume_context = resume_genesis;
	gen->header.load_save = load_save;
	gen->header.persist_save = persist_save;
	gen->header.load_state = load_state;
	gen->header.soft_reset = soft_reset;
	gen->header.free_context = free_genesis;
	gen->header.get_open_bus_value = get_open_bus_value;
	gen->header.request_exit = request_exit;
	gen->header.inc_debug_mode = inc_debug_mode;
	gen->header.gamepad_down = gamepad_down;
	gen->header.gamepad_up = gamepad_up;
	gen->header.mouse_down = mouse_down;
	gen->header.mouse_up = mouse_up;
	gen->header.mouse_motion_absolute = mouse_motion_absolute;
	gen->header.mouse_motion_relative = mouse_motion_relative;
	gen->header.keyboard_down = keyboard_down;
	gen->header.keyboard_up = keyboard_up;
	gen->header.config_updated = config_updated;
	gen->header.type = SYSTEM_GENESIS;
<<<<<<< HEAD
	
	set_region(gen, rom, force_region);
	
	gen->vdp = malloc(sizeof(vdp_context));
	init_vdp_context(gen->vdp, gen->version_reg & 0x40);
=======
	gen->header.info = *rom;
	set_region(gen, rom, force_region);

	gen->vdp = init_vdp_context(gen->version_reg & 0x40);
>>>>>>> 5af8cdc7
	gen->vdp->system = &gen->header;
	gen->frame_end = vdp_cycles_to_frame_end(gen->vdp);
	char * config_cycles = tern_find_path(config, "clocks\0max_cycles\0", TVAL_PTR).ptrval;
	gen->max_cycles = config_cycles ? atoi(config_cycles) : DEFAULT_SYNC_INTERVAL;
	gen->int_latency_prev1 = MCLKS_PER_68K * 32;
	gen->int_latency_prev2 = MCLKS_PER_68K * 16;
	
<<<<<<< HEAD
	char * lowpass_cutoff_str = tern_find_path(config, "audio\0lowpass_cutoff\0", TVAL_PTR).ptrval;
	uint32_t lowpass_cutoff = lowpass_cutoff_str ? atoi(lowpass_cutoff_str) : DEFAULT_LOWPASS_CUTOFF;
=======
	render_set_video_standard((gen->version_reg & HZ50) ? VID_PAL : VID_NTSC);
>>>>>>> 5af8cdc7
	
	gen->ym = malloc(sizeof(ym2612_context));
	ym_init(gen->ym, gen->master_clock, MCLKS_PER_YM, system_opts);

	gen->psg = malloc(sizeof(psg_context));
	psg_init(gen->psg, gen->master_clock, MCLKS_PER_PSG);

	z80_map[0].buffer = gen->zram = calloc(1, Z80_RAM_BYTES);
#ifndef NO_Z80
	z80_options *z_opts = malloc(sizeof(z80_options));
	init_z80_opts(z_opts, z80_map, 5, NULL, 0, MCLKS_PER_Z80, 0xFFFF);
	gen->z80 = init_z80_context(z_opts);
	gen->z80->next_int_pulse = z80_next_int_pulse;
	z80_assert_reset(gen->z80, 0);
#else
	gen->z80 = calloc(1, sizeof(z80_context));
#endif

	gen->z80->system = gen;
	gen->z80->mem_pointers[0] = gen->zram;
	gen->z80->mem_pointers[1] = gen->z80->mem_pointers[2] = NULL;
	
	gen->work_ram = calloc(2, RAM_WORDS);
	if (!strcmp("random", tern_find_path_default(config, "system\0ram_init\0", (tern_val){.ptrval = "zero"}, TVAL_PTR).ptrval))
	{
		srand(time(NULL));
		for (int i = 0; i < RAM_WORDS; i++)
		{
			gen->work_ram[i] = rand();
		}
		for (int i = 0; i < Z80_RAM_BYTES; i++)
		{
			gen->zram[i] = rand();
		}
		for (int i = 0; i < VRAM_SIZE; i++)
		{
			gen->vdp->vdpmem[i] = rand();
		}
		for (int i = 0; i < SAT_CACHE_SIZE; i++)
		{
			gen->vdp->sat_cache[i] = rand();
		}
		for (int i = 0; i < CRAM_SIZE; i++)
		{
			write_cram_internal(gen->vdp, i, rand());
		}
		for (int i = 0; i < VSRAM_SIZE; i++)
		{
			gen->vdp->vsram[i] = rand();
		}
	}
<<<<<<< HEAD
	
	return gen;
}
=======
	setup_io_devices(config, rom, &gen->io);
	gen->header.has_keyboard = io_has_keyboard(&gen->io);
>>>>>>> 5af8cdc7

genesis_context *alloc_init_genesis(rom_info *rom, void *main_rom, void *lock_on, uint32_t system_opts, uint8_t force_region)
{
	genesis_context *gen = shared_init(system_opts, rom, force_region);
	gen->z80->mem_pointers[1] = gen->z80->mem_pointers[2] = (uint8_t *)main_rom;

	gen->cart = main_rom;
	gen->lock_on = lock_on;
	
	setup_io_devices(config, rom, &gen->io);
	gen->mapper_type = rom->mapper_type;
	gen->save_type = rom->save_type;
	if (gen->save_type != SAVE_NONE) {
		gen->save_ram_mask = rom->save_mask;
		gen->save_size = rom->save_size;
		gen->save_storage = rom->save_buffer;
		gen->eeprom_map = rom->eeprom_map;
		gen->num_eeprom = rom->num_eeprom;
		if (gen->save_type == SAVE_I2C) {
			eeprom_init(&gen->eeprom, gen->save_storage, gen->save_size);
		} else if (gen->save_type == SAVE_NOR) {
			memcpy(&gen->nor, rom->nor, sizeof(gen->nor));
			//nor_flash_init(&gen->nor, gen->save_storage, gen->save_size, rom->save_page_size, rom->save_product_id, rom->save_bus);
		}
	} else {
		gen->save_storage = NULL;
	}
	
	//This must happen before we generate memory access functions in init_m68k_opts
	for (int i = 0; i < rom->map_chunks; i++)
	{
		if (rom->map[i].start == 0xE00000) {
			rom->map[i].buffer = gen->work_ram;
			break;
		}
	}

	m68k_options *opts = malloc(sizeof(m68k_options));
	init_m68k_opts(opts, rom->map, rom->map_chunks, MCLKS_PER_68K);
	//TODO: make this configurable
	opts->gen.flags |= M68K_OPT_BROKEN_READ_MODIFY;
	gen->m68k = init_68k_context(opts, NULL);
	gen->m68k->system = gen;
	opts->address_log = (system_opts & OPT_ADDRESS_LOG) ? fopen("address.log", "w") : NULL;
	
	//This must happen after the 68K context has been allocated
	for (int i = 0; i < rom->map_chunks; i++)
	{
		if (rom->map[i].flags & MMAP_PTR_IDX) {
			gen->m68k->mem_pointers[rom->map[i].ptr_index] = rom->map[i].buffer;
		}
	}
	
	if (gen->mapper_type == MAPPER_SEGA) {
		//initialize bank registers
		for (int i = 1; i < sizeof(gen->bank_regs); i++)
		{
			gen->bank_regs[i] = i;
		}
	}

	return gen;
}

<<<<<<< HEAD
static memmap_chunk base_map[] = {
	{0xE00000, 0x1000000, 0xFFFF,   0, 0, MMAP_READ | MMAP_WRITE | MMAP_CODE, NULL,
			   NULL,          NULL,         NULL,            NULL},
	{0xC00000, 0xE00000,  0x1FFFFF, 0, 0, 0,                                  NULL,
			   (read_16_fun)vdp_port_read,  (write_16_fun)vdp_port_write,
			   (read_8_fun)vdp_port_read_b, (write_8_fun)vdp_port_write_b},
	{0xA00000, 0xA12000,  0x1FFFF,  0, 0, 0,                                  NULL,
			   (read_16_fun)io_read_w,      (write_16_fun)io_write_w,
			   (read_8_fun)io_read,         (write_8_fun)io_write}
};
const size_t base_chunks = sizeof(base_map)/sizeof(*base_map); 

genesis_context *alloc_config_genesis(void *rom, uint32_t rom_size, void *lock_on, uint32_t lock_on_size, uint32_t ym_opts, uint8_t force_region, rom_info *info_out)
{
	tern_node *rom_db = get_rom_db();
	*info_out = configure_rom(rom_db, rom, rom_size, lock_on, lock_on_size, base_map, base_chunks);
	rom = info_out->rom;
	rom_size = info_out->rom_size;
=======
genesis_context *alloc_config_genesis(void *rom, uint32_t rom_size, void *lock_on, uint32_t lock_on_size, uint32_t ym_opts, uint8_t force_region)
{
	static memmap_chunk base_map[] = {
		{0xE00000, 0x1000000, 0xFFFF,   0, 0, MMAP_READ | MMAP_WRITE | MMAP_CODE, NULL,
		           NULL,          NULL,         NULL,            NULL},
		{0xC00000, 0xE00000,  0x1FFFFF, 0, 0, 0,                                  NULL,
		           (read_16_fun)vdp_port_read,  (write_16_fun)vdp_port_write,
		           (read_8_fun)vdp_port_read_b, (write_8_fun)vdp_port_write_b},
		{0xA00000, 0xA12000,  0x1FFFF,  0, 0, 0,                                  NULL,
		           (read_16_fun)io_read_w,      (write_16_fun)io_write_w,
		           (read_8_fun)io_read,         (write_8_fun)io_write}
	};
	static tern_node *rom_db;
	if (!rom_db) {
		rom_db = load_rom_db();
	}
	rom_info info = configure_rom(rom_db, rom, rom_size, lock_on, lock_on_size, base_map, sizeof(base_map)/sizeof(base_map[0]));
	rom = info.rom;
	rom_size = info.rom_size;
>>>>>>> 5af8cdc7
#ifndef BLASTEM_BIG_ENDIAN
	byteswap_rom(rom_size, rom);
	if (lock_on) {
		byteswap_rom(lock_on_size, lock_on);
	}
#endif
<<<<<<< HEAD
	return alloc_init_genesis(info_out, rom, lock_on, ym_opts, force_region);
}

genesis_context *alloc_config_genesis_cdboot(system_media *media, uint32_t system_opts, uint8_t force_region, rom_info *info_out)
{
	segacd_context *cd = alloc_configure_segacd(media, system_opts, force_region, info_out);
	genesis_context *gen = shared_init(system_opts, info_out, force_region);
	gen->cart = gen->lock_on = NULL;
	gen->save_storage = NULL;
	gen->save_type = SAVE_NONE;
	gen->version_reg &= ~NO_DISK;
	
	gen->expansion = cd;
	setup_io_devices(config, info_out, &gen->io);
	
	uint32_t cd_chunks;
	memmap_chunk *cd_map = segacd_main_cpu_map(gen->expansion, &cd_chunks);
	memmap_chunk *map = malloc(sizeof(memmap_chunk) * (cd_chunks + base_chunks));
	memcpy(map, cd_map, sizeof(memmap_chunk) * cd_chunks);
	memcpy(map + cd_chunks, base_map, sizeof(memmap_chunk) * base_chunks);
	map[cd_chunks].buffer = gen->work_ram;
	uint32_t num_chunks = cd_chunks + base_chunks;
	
	m68k_options *opts = malloc(sizeof(m68k_options));
	init_m68k_opts(opts, map, num_chunks, MCLKS_PER_68K);
	//TODO: make this configurable
	opts->gen.flags |= M68K_OPT_BROKEN_READ_MODIFY;
	gen->m68k = init_68k_context(opts, NULL);
	gen->m68k->system = gen;
	opts->address_log = (system_opts & OPT_ADDRESS_LOG) ? fopen("address.log", "w") : NULL;
	
	//This must happen after the 68K context has been allocated
	for (int i = 0; i < num_chunks; i++)
	{
		if (map[i].flags & MMAP_PTR_IDX) {
			gen->m68k->mem_pointers[map[i].ptr_index] = map[i].buffer;
		}
	}
	return gen;
=======
	char *m68k_divider = tern_find_path(config, "clocks\0m68k_divider\0", TVAL_PTR).ptrval;
	if (!m68k_divider) {
		m68k_divider = "7";
	}
	MCLKS_PER_68K = atoi(m68k_divider);
	if (!MCLKS_PER_68K) {
		MCLKS_PER_68K = 7;
	}
	return alloc_init_genesis(&info, rom, lock_on, ym_opts, force_region);
>>>>>>> 5af8cdc7
}<|MERGE_RESOLUTION|>--- conflicted
+++ resolved
@@ -1200,9 +1200,6 @@
 	free(gen);
 }
 
-<<<<<<< HEAD
-static genesis_context *shared_init(uint32_t system_opts, rom_info *rom, uint8_t force_region)
-=======
 static void gamepad_down(system_header *system, uint8_t gamepad_num, uint8_t button)
 {
 	genesis_context *gen = (genesis_context *)system;
@@ -1263,8 +1260,7 @@
 	setup_io_devices(config, &system->info, &gen->io);
 }
 
-genesis_context *alloc_init_genesis(rom_info *rom, void *main_rom, void *lock_on, uint32_t system_opts, uint8_t force_region)
->>>>>>> 5af8cdc7
+static genesis_context *shared_init(uint32_t system_opts, rom_info *rom, uint8_t force_region)
 {
 	static memmap_chunk z80_map[] = {
 		{ 0x0000, 0x4000,  0x1FFF, 0, 0, MMAP_READ | MMAP_WRITE | MMAP_CODE, NULL, NULL, NULL, NULL,              NULL },
@@ -1305,18 +1301,10 @@
 	gen->header.keyboard_up = keyboard_up;
 	gen->header.config_updated = config_updated;
 	gen->header.type = SYSTEM_GENESIS;
-<<<<<<< HEAD
-	
-	set_region(gen, rom, force_region);
-	
-	gen->vdp = malloc(sizeof(vdp_context));
-	init_vdp_context(gen->vdp, gen->version_reg & 0x40);
-=======
 	gen->header.info = *rom;
 	set_region(gen, rom, force_region);
-
+	
 	gen->vdp = init_vdp_context(gen->version_reg & 0x40);
->>>>>>> 5af8cdc7
 	gen->vdp->system = &gen->header;
 	gen->frame_end = vdp_cycles_to_frame_end(gen->vdp);
 	char * config_cycles = tern_find_path(config, "clocks\0max_cycles\0", TVAL_PTR).ptrval;
@@ -1324,12 +1312,7 @@
 	gen->int_latency_prev1 = MCLKS_PER_68K * 32;
 	gen->int_latency_prev2 = MCLKS_PER_68K * 16;
 	
-<<<<<<< HEAD
-	char * lowpass_cutoff_str = tern_find_path(config, "audio\0lowpass_cutoff\0", TVAL_PTR).ptrval;
-	uint32_t lowpass_cutoff = lowpass_cutoff_str ? atoi(lowpass_cutoff_str) : DEFAULT_LOWPASS_CUTOFF;
-=======
 	render_set_video_standard((gen->version_reg & HZ50) ? VID_PAL : VID_NTSC);
->>>>>>> 5af8cdc7
 	
 	gen->ym = malloc(sizeof(ym2612_context));
 	ym_init(gen->ym, gen->master_clock, MCLKS_PER_YM, system_opts);
@@ -1381,24 +1364,20 @@
 			gen->vdp->vsram[i] = rand();
 		}
 	}
-<<<<<<< HEAD
 	
 	return gen;
 }
-=======
+
+genesis_context *alloc_init_genesis(rom_info *rom, void *main_rom, void *lock_on, uint32_t system_opts, uint8_t force_region)
+{
+	genesis_context *gen = shared_init(system_opts, rom, force_region);
+	gen->z80->mem_pointers[1] = gen->z80->mem_pointers[2] = (uint8_t *)main_rom;
+
+	gen->cart = main_rom;
+	gen->lock_on = lock_on;
+	
 	setup_io_devices(config, rom, &gen->io);
 	gen->header.has_keyboard = io_has_keyboard(&gen->io);
->>>>>>> 5af8cdc7
-
-genesis_context *alloc_init_genesis(rom_info *rom, void *main_rom, void *lock_on, uint32_t system_opts, uint8_t force_region)
-{
-	genesis_context *gen = shared_init(system_opts, rom, force_region);
-	gen->z80->mem_pointers[1] = gen->z80->mem_pointers[2] = (uint8_t *)main_rom;
-
-	gen->cart = main_rom;
-	gen->lock_on = lock_on;
-	
-	setup_io_devices(config, rom, &gen->io);
 	gen->mapper_type = rom->mapper_type;
 	gen->save_type = rom->save_type;
 	if (gen->save_type != SAVE_NONE) {
@@ -1453,7 +1432,6 @@
 	return gen;
 }
 
-<<<<<<< HEAD
 static memmap_chunk base_map[] = {
 	{0xE00000, 0x1000000, 0xFFFF,   0, 0, MMAP_READ | MMAP_WRITE | MMAP_CODE, NULL,
 			   NULL,          NULL,         NULL,            NULL},
@@ -1466,54 +1444,43 @@
 };
 const size_t base_chunks = sizeof(base_map)/sizeof(*base_map); 
 
-genesis_context *alloc_config_genesis(void *rom, uint32_t rom_size, void *lock_on, uint32_t lock_on_size, uint32_t ym_opts, uint8_t force_region, rom_info *info_out)
+genesis_context *alloc_config_genesis(void *rom, uint32_t rom_size, void *lock_on, uint32_t lock_on_size, uint32_t ym_opts, uint8_t force_region)
 {
 	tern_node *rom_db = get_rom_db();
-	*info_out = configure_rom(rom_db, rom, rom_size, lock_on, lock_on_size, base_map, base_chunks);
-	rom = info_out->rom;
-	rom_size = info_out->rom_size;
-=======
-genesis_context *alloc_config_genesis(void *rom, uint32_t rom_size, void *lock_on, uint32_t lock_on_size, uint32_t ym_opts, uint8_t force_region)
-{
-	static memmap_chunk base_map[] = {
-		{0xE00000, 0x1000000, 0xFFFF,   0, 0, MMAP_READ | MMAP_WRITE | MMAP_CODE, NULL,
-		           NULL,          NULL,         NULL,            NULL},
-		{0xC00000, 0xE00000,  0x1FFFFF, 0, 0, 0,                                  NULL,
-		           (read_16_fun)vdp_port_read,  (write_16_fun)vdp_port_write,
-		           (read_8_fun)vdp_port_read_b, (write_8_fun)vdp_port_write_b},
-		{0xA00000, 0xA12000,  0x1FFFF,  0, 0, 0,                                  NULL,
-		           (read_16_fun)io_read_w,      (write_16_fun)io_write_w,
-		           (read_8_fun)io_read,         (write_8_fun)io_write}
-	};
-	static tern_node *rom_db;
-	if (!rom_db) {
-		rom_db = load_rom_db();
-	}
-	rom_info info = configure_rom(rom_db, rom, rom_size, lock_on, lock_on_size, base_map, sizeof(base_map)/sizeof(base_map[0]));
+	rom_info info = configure_rom(rom_db, rom, rom_size, lock_on, lock_on_size, base_map, base_chunks);
 	rom = info.rom;
 	rom_size = info.rom_size;
->>>>>>> 5af8cdc7
 #ifndef BLASTEM_BIG_ENDIAN
 	byteswap_rom(rom_size, rom);
 	if (lock_on) {
 		byteswap_rom(lock_on_size, lock_on);
 	}
 #endif
-<<<<<<< HEAD
-	return alloc_init_genesis(info_out, rom, lock_on, ym_opts, force_region);
-}
-
-genesis_context *alloc_config_genesis_cdboot(system_media *media, uint32_t system_opts, uint8_t force_region, rom_info *info_out)
-{
-	segacd_context *cd = alloc_configure_segacd(media, system_opts, force_region, info_out);
-	genesis_context *gen = shared_init(system_opts, info_out, force_region);
+	char *m68k_divider = tern_find_path(config, "clocks\0m68k_divider\0", TVAL_PTR).ptrval;
+	if (!m68k_divider) {
+		m68k_divider = "7";
+	}
+	MCLKS_PER_68K = atoi(m68k_divider);
+	if (!MCLKS_PER_68K) {
+		MCLKS_PER_68K = 7;
+	}
+	return alloc_init_genesis(&info, rom, lock_on, ym_opts, force_region);
+}
+
+genesis_context *alloc_config_genesis_cdboot(system_media *media, uint32_t system_opts, uint8_t force_region)
+{
+	tern_node *rom_db = get_rom_db();
+	rom_info info = configure_rom(rom_db, media->buffer, media->size, NULL, 0, base_map, base_chunks);
+	
+	segacd_context *cd = alloc_configure_segacd(media, system_opts, force_region, &info);
+	genesis_context *gen = shared_init(system_opts, &info, force_region);
 	gen->cart = gen->lock_on = NULL;
 	gen->save_storage = NULL;
 	gen->save_type = SAVE_NONE;
 	gen->version_reg &= ~NO_DISK;
 	
 	gen->expansion = cd;
-	setup_io_devices(config, info_out, &gen->io);
+	setup_io_devices(config, &info, &gen->io);
 	
 	uint32_t cd_chunks;
 	memmap_chunk *cd_map = segacd_main_cpu_map(gen->expansion, &cd_chunks);
@@ -1539,15 +1506,4 @@
 		}
 	}
 	return gen;
-=======
-	char *m68k_divider = tern_find_path(config, "clocks\0m68k_divider\0", TVAL_PTR).ptrval;
-	if (!m68k_divider) {
-		m68k_divider = "7";
-	}
-	MCLKS_PER_68K = atoi(m68k_divider);
-	if (!MCLKS_PER_68K) {
-		MCLKS_PER_68K = 7;
-	}
-	return alloc_init_genesis(&info, rom, lock_on, ym_opts, force_region);
->>>>>>> 5af8cdc7
 }