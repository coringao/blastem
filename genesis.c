/*
 Copyright 2013-2016 Michael Pavone
 This file is part of BlastEm.
 BlastEm is free software distributed under the terms of the GNU General Public License version 3 or greater. See COPYING for full license text.
*/
#include "genesis.h"
#include "blastem.h"
#include "nor.h"
#include <stdlib.h>
#include <ctype.h>
#include <time.h>
#include <string.h>
#include "render.h"
#include "gst.h"
#include "util.h"
#include "debug.h"
#include "gdb_remote.h"
#include "saves.h"
#include "bindings.h"
#include "jcart.h"
#include "config.h"
#include "event_log.h"
#define MCLKS_NTSC 53693175
#define MCLKS_PAL  53203395

uint32_t MCLKS_PER_68K;
#define MCLKS_PER_YM  7
#define MCLKS_PER_Z80 15
#define MCLKS_PER_PSG (MCLKS_PER_Z80*16)
#define Z80_INT_PULSE_MCLKS 2573 //measured value is ~171.5 Z80 clocks
#define DEFAULT_SYNC_INTERVAL MCLKS_LINE
#define DEFAULT_LOWPASS_CUTOFF 3390

//TODO: Figure out the exact value for this
#define LINES_NTSC 262
#define LINES_PAL 313

#ifdef IS_LIB
#define MAX_SOUND_CYCLES (MCLKS_PER_YM*NUM_OPERATORS*6*4)
#else
#define MAX_SOUND_CYCLES 100000	
#endif

#ifdef NEW_CORE
#define Z80_CYCLE cycles
#define Z80_OPTS opts
#define z80_handle_code_write(...)
#include "musashi/m68kcpu.h"
#else
#define Z80_CYCLE current_cycle
#define Z80_OPTS options
#endif

void genesis_serialize(genesis_context *gen, serialize_buffer *buf, uint32_t m68k_pc, uint8_t all)
{
	if (all) {
		start_section(buf, SECTION_68000);
		m68k_serialize(gen->m68k, m68k_pc, buf);
		end_section(buf);
		
		start_section(buf, SECTION_Z80);
		z80_serialize(gen->z80, buf);
		end_section(buf);
	}
	
	start_section(buf, SECTION_VDP);
	vdp_serialize(gen->vdp, buf);
	end_section(buf);
	
	start_section(buf, SECTION_YM2612);
	ym_serialize(gen->ym, buf);
	end_section(buf);
	
	start_section(buf, SECTION_PSG);
	psg_serialize(gen->psg, buf);
	end_section(buf);
	
	if (all) {
		start_section(buf, SECTION_GEN_BUS_ARBITER);
		save_int8(buf, gen->z80->reset);
		save_int8(buf, gen->z80->busreq);
		save_int16(buf, gen->z80_bank_reg);
		end_section(buf);
		
		start_section(buf, SECTION_SEGA_IO_1);
		io_serialize(gen->io.ports, buf);
		end_section(buf);
		
		start_section(buf, SECTION_SEGA_IO_2);
		io_serialize(gen->io.ports + 1, buf);
		end_section(buf);
		
		start_section(buf, SECTION_SEGA_IO_EXT);
		io_serialize(gen->io.ports + 2, buf);
		end_section(buf);
		
		start_section(buf, SECTION_MAIN_RAM);
		save_int8(buf, RAM_WORDS * 2 / 1024);
		save_buffer16(buf, gen->work_ram, RAM_WORDS);
		end_section(buf);
		
		start_section(buf, SECTION_SOUND_RAM);
		save_int8(buf, Z80_RAM_BYTES / 1024);
		save_buffer8(buf, gen->zram, Z80_RAM_BYTES);
		end_section(buf);
		
		cart_serialize(&gen->header, buf);
	}
}

static uint8_t *serialize(system_header *sys, size_t *size_out)
{
	genesis_context *gen = (genesis_context *)sys;
	uint32_t address;
	if (gen->m68k->resume_pc) {
		gen->m68k->target_cycle = gen->m68k->current_cycle;
		gen->header.save_state = SERIALIZE_SLOT+1;
		resume_68k(gen->m68k);
		if (size_out) {
			*size_out = gen->serialize_size;
		}
		return gen->serialize_tmp;
	} else {
		serialize_buffer state;
		init_serialize(&state);
		uint32_t address = read_word(4, (void **)gen->m68k->mem_pointers, &gen->m68k->options->gen, gen->m68k) << 16;
		address |= read_word(6, (void **)gen->m68k->mem_pointers, &gen->m68k->options->gen, gen->m68k);
		genesis_serialize(gen, &state, address, 1);
		if (size_out) {
			*size_out = state.size;
		}
		return state.data;
	}
}

static void ram_deserialize(deserialize_buffer *buf, void *vgen)
{
	genesis_context *gen = vgen;
	uint32_t ram_size = load_int8(buf) * 1024 / 2;
	if (ram_size > RAM_WORDS) {
		fatal_error("State has a RAM size of %d bytes", ram_size * 2);
	}
	load_buffer16(buf, gen->work_ram, ram_size);
	m68k_invalidate_code_range(gen->m68k, 0xE00000, 0x1000000);
}

static void zram_deserialize(deserialize_buffer *buf, void *vgen)
{
	genesis_context *gen = vgen;
	uint32_t ram_size = load_int8(buf) * 1024;
	if (ram_size > Z80_RAM_BYTES) {
		fatal_error("State has a Z80 RAM size of %d bytes", ram_size);
	}
	load_buffer8(buf, gen->zram, ram_size);
	z80_invalidate_code_range(gen->z80, 0, 0x4000);
}

static void update_z80_bank_pointer(genesis_context *gen)
{
	if (gen->z80_bank_reg < 0x140) {
		gen->z80->mem_pointers[1] = get_native_pointer(gen->z80_bank_reg << 15, (void **)gen->m68k->mem_pointers, &gen->m68k->options->gen);
	} else {
		gen->z80->mem_pointers[1] = NULL;
	}
	z80_invalidate_code_range(gen->z80, 0x8000, 0xFFFF);
}

static void bus_arbiter_deserialize(deserialize_buffer *buf, void *vgen)
{
	genesis_context *gen = vgen;
	gen->z80->reset = load_int8(buf);
	gen->z80->busreq = load_int8(buf);
	gen->z80_bank_reg = load_int16(buf) & 0x1FF;
}

static void adjust_int_cycle(m68k_context * context, vdp_context * v_context);
void genesis_deserialize(deserialize_buffer *buf, genesis_context *gen)
{
	register_section_handler(buf, (section_handler){.fun = m68k_deserialize, .data = gen->m68k}, SECTION_68000);
	register_section_handler(buf, (section_handler){.fun = z80_deserialize, .data = gen->z80}, SECTION_Z80);
	register_section_handler(buf, (section_handler){.fun = vdp_deserialize, .data = gen->vdp}, SECTION_VDP);
	register_section_handler(buf, (section_handler){.fun = ym_deserialize, .data = gen->ym}, SECTION_YM2612);
	register_section_handler(buf, (section_handler){.fun = psg_deserialize, .data = gen->psg}, SECTION_PSG);
	register_section_handler(buf, (section_handler){.fun = bus_arbiter_deserialize, .data = gen}, SECTION_GEN_BUS_ARBITER);
	register_section_handler(buf, (section_handler){.fun = io_deserialize, .data = gen->io.ports}, SECTION_SEGA_IO_1);
	register_section_handler(buf, (section_handler){.fun = io_deserialize, .data = gen->io.ports + 1}, SECTION_SEGA_IO_2);
	register_section_handler(buf, (section_handler){.fun = io_deserialize, .data = gen->io.ports + 2}, SECTION_SEGA_IO_EXT);
	register_section_handler(buf, (section_handler){.fun = ram_deserialize, .data = gen}, SECTION_MAIN_RAM);
	register_section_handler(buf, (section_handler){.fun = zram_deserialize, .data = gen}, SECTION_SOUND_RAM);
	register_section_handler(buf, (section_handler){.fun = cart_deserialize, .data = gen}, SECTION_MAPPER);
	while (buf->cur_pos < buf->size)
	{
		load_section(buf);
	}
	update_z80_bank_pointer(gen);
	adjust_int_cycle(gen->m68k, gen->vdp);
	free(buf->handlers);
	buf->handlers = NULL;
}

#include "m68k_internal.h" //needed for get_native_address_trans, should be eliminated once handling of PC is cleaned up
static void deserialize(system_header *sys, uint8_t *data, size_t size)
{
	genesis_context *gen = (genesis_context *)sys;
	deserialize_buffer buffer;
	init_deserialize(&buffer, data, size);
	genesis_deserialize(&buffer, gen);
#ifndef NEW_CORE
	//HACK: Fix this once PC/IR is represented in a better way in 68K core
	gen->m68k->resume_pc = get_native_address_trans(gen->m68k, gen->m68k->last_prefetch_address);
#endif
}

uint16_t read_dma_value(uint32_t address)
{
	genesis_context *genesis = (genesis_context *)current_system;
	//TODO: Figure out what happens when you try to DMA from weird adresses like IO or banked Z80 area
	if ((address >= 0xA00000 && address < 0xB00000) || (address >= 0xC00000 && address <= 0xE00000)) {
		return 0;
	}
	
	//addresses here are word addresses (i.e. bit 0 corresponds to A1), so no need to do multiply by 2
	return read_word(address * 2, (void **)genesis->m68k->mem_pointers, &genesis->m68k->options->gen, genesis->m68k);
}

static uint16_t get_open_bus_value(system_header *system)
{
	genesis_context *genesis = (genesis_context *)system;
#ifndef NEW_CORE
	return read_dma_value(genesis->m68k->last_prefetch_address/2);
#else
	m68000_base_device *device = (m68000_base_device *)genesis->m68k;
	return read_dma_value(device->pref_addr/2);
#endif
}

static void adjust_int_cycle(m68k_context * context, vdp_context * v_context)
{
	//static int old_int_cycle = CYCLE_NEVER;
	genesis_context *gen = context->system;
	if (context->sync_cycle - context->current_cycle > gen->max_cycles) {
		context->sync_cycle = context->current_cycle + gen->max_cycles;
	}
	context->int_cycle = CYCLE_NEVER;
	if ((context->status & 0x7) < 6) {
		uint32_t next_vint = vdp_next_vint(v_context);
		if (next_vint != CYCLE_NEVER) {
			context->int_cycle = next_vint;
			context->int_num = 6;
		}
		if ((context->status & 0x7) < 4) {
			uint32_t next_hint = vdp_next_hint(v_context);
			if (next_hint != CYCLE_NEVER) {
				next_hint = next_hint < context->current_cycle ? context->current_cycle : next_hint;
				if (next_hint < context->int_cycle) {
					context->int_cycle = next_hint;
					context->int_num = 4;

				}
			}
		}
	}
	if (context->int_cycle > context->current_cycle && context->int_pending == INT_PENDING_SR_CHANGE) {
		context->int_pending = INT_PENDING_NONE;
	}
	/*if (context->int_cycle != old_int_cycle) {
		printf("int cycle changed to: %d, level: %d @ %d(%d), frame: %d, vcounter: %d, hslot: %d, mask: %d, hint_counter: %d\n", context->int_cycle, context->int_num, v_context->cycles, context->current_cycle, v_context->frame, v_context->vcounter, v_context->hslot, context->status & 0x7, v_context->hint_counter);
		old_int_cycle = context->int_cycle;
	}*/
	
	if (context->status & M68K_STATUS_TRACE || context->trace_pending) {
		context->target_cycle = context->current_cycle;
		return;
	}

	context->target_cycle = context->int_cycle < context->sync_cycle ? context->int_cycle : context->sync_cycle;
	if (context->should_return) {
		context->target_cycle = context->current_cycle;
	} else if (context->target_cycle < context->current_cycle) {
		//Changes to SR can result in an interrupt cycle that's in the past
		//This can cause issues with the implementation of STOP though
		context->target_cycle = context->current_cycle;
	}
	if (context->target_cycle == context->int_cycle) {
		//Currently delays from Z80 access and refresh are applied only when we sync
		//this can cause extra latency when it comes to interrupts
		//to prevent this code forces some extra synchronization in the period immediately before an interrupt
		if ((context->target_cycle - context->current_cycle) > gen->int_latency_prev1) {
			context->target_cycle = context->sync_cycle = context->int_cycle - gen->int_latency_prev1;
		} else if ((context->target_cycle - context->current_cycle) > gen->int_latency_prev2) {
			context->target_cycle = context->sync_cycle = context->int_cycle - gen->int_latency_prev2;
		} else {
			context->target_cycle = context->sync_cycle = context->current_cycle;
		}
		
	}
	/*printf("Cyc: %d, Trgt: %d, Int Cyc: %d, Int: %d, Mask: %X, V: %d, H: %d, HICount: %d, HReg: %d, Line: %d\n",
		context->current_cycle, context->target_cycle, context->int_cycle, context->int_num, (context->status & 0x7),
		v_context->regs[REG_MODE_2] & 0x20, v_context->regs[REG_MODE_1] & 0x10, v_context->hint_counter, v_context->regs[REG_HINT], v_context->cycles / MCLKS_LINE);*/
}

//#define DO_DEBUG_PRINT
#ifdef DO_DEBUG_PRINT
#define dprintf printf
#define dputs puts
#else
#define dprintf
#define dputs
#endif

static void z80_next_int_pulse(z80_context * z_context)
{
	genesis_context * gen = z_context->system;
#ifdef NEW_CORE
	z_context->int_cycle = vdp_next_vint_z80(gen->vdp);
	z_context->int_end_cycle = z_context->int_cycle + Z80_INT_PULSE_MCLKS;
	z_context->int_value = 0xFF;
	z80_sync_cycle(z_context, z_context->sync_cycle);
#else
	z_context->int_pulse_start = vdp_next_vint_z80(gen->vdp);
	z_context->int_pulse_end = z_context->int_pulse_start + Z80_INT_PULSE_MCLKS;
	z_context->im2_vector = 0xFF;
#endif
}

static void sync_z80(z80_context * z_context, uint32_t mclks)
{
#ifndef NO_Z80
	if (z80_enabled) {
#ifdef NEW_CORE
		if (z_context->int_cycle == 0xFFFFFFFFU) {
			z80_next_int_pulse(z_context);
		}
#endif
		z80_run(z_context, mclks);
	} else
#endif
	{
		z_context->Z80_CYCLE = mclks;
	}
}

static void sync_sound(genesis_context * gen, uint32_t target)
{
	//printf("YM | Cycle: %d, bpos: %d, PSG | Cycle: %d, bpos: %d\n", gen->ym->current_cycle, gen->ym->buffer_pos, gen->psg->cycles, gen->psg->buffer_pos * 2);
	while (target > gen->psg->cycles && target - gen->psg->cycles > MAX_SOUND_CYCLES) {
		uint32_t cur_target = gen->psg->cycles + MAX_SOUND_CYCLES;
		//printf("Running PSG to cycle %d\n", cur_target);
		psg_run(gen->psg, cur_target);
		//printf("Running YM-2612 to cycle %d\n", cur_target);
		ym_run(gen->ym, cur_target);
	}
	psg_run(gen->psg, target);
	ym_run(gen->ym, target);

	//printf("Target: %d, YM bufferpos: %d, PSG bufferpos: %d\n", target, gen->ym->buffer_pos, gen->psg->buffer_pos * 2);
}

//My refresh emulation isn't currently good enough and causes more problems than it solves
#define REFRESH_EMULATION
#ifdef REFRESH_EMULATION
#define REFRESH_INTERVAL 128
#define REFRESH_DELAY 2
uint32_t last_sync_cycle;
uint32_t refresh_counter;
#endif

#include <limits.h>
#define ADJUST_BUFFER (8*MCLKS_LINE*313)
#define MAX_NO_ADJUST (UINT_MAX-ADJUST_BUFFER)

m68k_context * sync_components(m68k_context * context, uint32_t address)
{
	genesis_context * gen = context->system;
	vdp_context * v_context = gen->vdp;
	z80_context * z_context = gen->z80;
#ifdef REFRESH_EMULATION
	if (context->current_cycle != last_sync_cycle) {
	//lame estimation of refresh cycle delay
	refresh_counter += context->current_cycle - last_sync_cycle;
	if (!gen->bus_busy) {
		context->current_cycle += REFRESH_DELAY * MCLKS_PER_68K * (refresh_counter / (MCLKS_PER_68K * REFRESH_INTERVAL));
	}
	refresh_counter = refresh_counter % (MCLKS_PER_68K * REFRESH_INTERVAL);
	}
#endif

	uint32_t mclks = context->current_cycle;
	sync_z80(z_context, mclks);
	sync_sound(gen, mclks);
	vdp_run_context(v_context, mclks);
	if (mclks >= gen->reset_cycle) {
		gen->reset_requested = 1;
		context->should_return = 1;
		gen->reset_cycle = CYCLE_NEVER;
	}
	if (v_context->frame != gen->last_frame) {
		//printf("reached frame end %d | MCLK Cycles: %d, Target: %d, VDP cycles: %d, vcounter: %d, hslot: %d\n", gen->last_frame, mclks, gen->frame_end, v_context->cycles, v_context->vcounter, v_context->hslot);
		gen->last_frame = v_context->frame;
		event_flush(mclks);
		gen->last_flush_cycle = mclks;

		if(exit_after){
			--exit_after;
			if (!exit_after) {
				exit(0);
			}
		}
		if (context->current_cycle > MAX_NO_ADJUST) {
			uint32_t deduction = mclks - ADJUST_BUFFER;
			vdp_adjust_cycles(v_context, deduction);
			io_adjust_cycles(gen->io.ports, context->current_cycle, deduction);
			io_adjust_cycles(gen->io.ports+1, context->current_cycle, deduction);
			io_adjust_cycles(gen->io.ports+2, context->current_cycle, deduction);
			if (gen->mapper_type == MAPPER_JCART) {
				jcart_adjust_cycles(gen, deduction);
			}
			context->current_cycle -= deduction;
			z80_adjust_cycles(z_context, deduction);
			ym_adjust_cycles(gen->ym, deduction);
			if (gen->ym->vgm) {
				vgm_adjust_cycles(gen->ym->vgm, deduction);
			}
			gen->psg->cycles -= deduction;
			if (gen->reset_cycle != CYCLE_NEVER) {
				gen->reset_cycle -= deduction;
			}
			event_cycle_adjust(mclks, deduction);
			gen->last_flush_cycle -= deduction;
		}
	} else if (mclks - gen->last_flush_cycle > gen->soft_flush_cycles) {
		event_soft_flush(mclks);
		gen->last_flush_cycle = mclks;
	}
	gen->frame_end = vdp_cycles_to_frame_end(v_context);
	context->sync_cycle = gen->frame_end;
	//printf("Set sync cycle to: %d @ %d, vcounter: %d, hslot: %d\n", context->sync_cycle, context->current_cycle, v_context->vcounter, v_context->hslot);
	if (context->int_ack) {
		//printf("acknowledging %d @ %d:%d, vcounter: %d, hslot: %d\n", context->int_ack, context->current_cycle, v_context->cycles, v_context->vcounter, v_context->hslot);
		vdp_int_ack(v_context);
		context->int_ack = 0;
	}
	if (!address && (gen->header.enter_debugger || gen->header.save_state)) {
		context->sync_cycle = context->current_cycle + 1;
	}
	adjust_int_cycle(context, v_context);
	if (gen->reset_cycle < context->target_cycle) {
		context->target_cycle = gen->reset_cycle;
	}
	if (address) {
#ifndef NEW_CORE
		if (gen->header.enter_debugger) {
			gen->header.enter_debugger = 0;
			debugger(context, address);
		}
#endif
#ifdef NEW_CORE
		if (gen->header.save_state) {
#else
		if (gen->header.save_state && (z_context->pc || !z_context->native_pc || z_context->reset || !z_context->busreq)) {
#endif
			uint8_t slot = gen->header.save_state - 1;
			gen->header.save_state = 0;
#ifndef NEW_CORE
			if (z_context->native_pc && !z_context->reset) {
				//advance Z80 core to the start of an instruction
				while (!z_context->pc)
				{
					sync_z80(z_context, z_context->current_cycle + MCLKS_PER_Z80);
				}
			}
#endif
<<<<<<< HEAD
			char *save_path = slot == SERIALIZE_SLOT ? NULL : get_slot_name(&gen->header, slot, use_native_states ? "state" : "gst");
#ifndef NEW_CORE
			if (use_native_states || slot == SERIALIZE_SLOT) {
#endif
=======
			char *save_path = slot >= SERIALIZE_SLOT ? NULL : get_slot_name(&gen->header, slot, use_native_states ? "state" : "gst");
			if (use_native_states || slot >= SERIALIZE_SLOT) {
>>>>>>> e54367b1
				serialize_buffer state;
				init_serialize(&state);
				genesis_serialize(gen, &state, address, slot != EVENTLOG_SLOT);
				if (slot == SERIALIZE_SLOT) {
					gen->serialize_tmp = state.data;
					gen->serialize_size = state.size;
					context->sync_cycle = context->current_cycle;
					context->should_return = 1;
				} else if (slot == EVENTLOG_SLOT) {
					event_state(context->current_cycle, &state);
				} else {
					save_to_file(&state, save_path);
					free(state.data);
				}
#ifndef NEW_CORE
			} else {
				save_gst(gen, save_path, address);
			}
#endif
			printf("Saved state to %s\n", save_path);
			free(save_path);
		} else if(gen->header.save_state) {
			context->sync_cycle = context->current_cycle + 1;
		}
	}
#ifdef REFRESH_EMULATION
	last_sync_cycle = context->current_cycle;
#endif
	return context;
}

static m68k_context * vdp_port_write(uint32_t vdp_port, m68k_context * context, uint16_t value)
{
	if (vdp_port & 0x2700E0) {
		fatal_error("machine freeze due to write to address %X\n", 0xC00000 | vdp_port);
	}
	vdp_port &= 0x1F;
	//printf("vdp_port write: %X, value: %X, cycle: %d\n", vdp_port, value, context->current_cycle);
#ifdef REFRESH_EMULATION
	//do refresh check here so we can avoid adding a penalty for a refresh that happens during a VDP access
	if (context->current_cycle - 4*MCLKS_PER_68K > last_sync_cycle) {
	refresh_counter += context->current_cycle - 4*MCLKS_PER_68K - last_sync_cycle;
	context->current_cycle += REFRESH_DELAY * MCLKS_PER_68K * (refresh_counter / (MCLKS_PER_68K * REFRESH_INTERVAL));
	refresh_counter = refresh_counter % (MCLKS_PER_68K * REFRESH_INTERVAL);
	last_sync_cycle = context->current_cycle;
	}
#endif
	sync_components(context, 0);
	genesis_context * gen = context->system;
	vdp_context *v_context = gen->vdp;
	uint32_t before_cycle = v_context->cycles;
	if (vdp_port < 0x10) {
		int blocked;
		if (vdp_port < 4) {
			while (vdp_data_port_write(v_context, value) < 0) {
				while(v_context->flags & FLAG_DMA_RUN) {
					vdp_run_dma_done(v_context, gen->frame_end);
					if (v_context->cycles >= gen->frame_end) {
						uint32_t cycle_diff = v_context->cycles - context->current_cycle;
						uint32_t m68k_cycle_diff = (cycle_diff / MCLKS_PER_68K) * MCLKS_PER_68K;
						if (m68k_cycle_diff < cycle_diff) {
							m68k_cycle_diff += MCLKS_PER_68K;
						}
						context->current_cycle += m68k_cycle_diff;
						gen->bus_busy = 1;
						sync_components(context, 0);
						gen->bus_busy = 0;
					}
				}
				//context->current_cycle = v_context->cycles;
			}
		} else if(vdp_port < 8) {
			vdp_run_context_full(v_context, context->current_cycle);
			before_cycle = v_context->cycles;
			blocked = vdp_control_port_write(v_context, value);
			if (blocked) {
				while (blocked) {
					while(v_context->flags & FLAG_DMA_RUN) {
						vdp_run_dma_done(v_context, gen->frame_end);
						if (v_context->cycles >= gen->frame_end) {
							uint32_t cycle_diff = v_context->cycles - context->current_cycle;
							uint32_t m68k_cycle_diff = (cycle_diff / MCLKS_PER_68K) * MCLKS_PER_68K;
							if (m68k_cycle_diff < cycle_diff) {
								m68k_cycle_diff += MCLKS_PER_68K;
							}
							context->current_cycle += m68k_cycle_diff;
							gen->bus_busy = 1;
							sync_components(context, 0);
							gen->bus_busy = 0;
						}
					}
					
					if (blocked < 0) {
						blocked = vdp_control_port_write(v_context, value);
					} else {
						blocked = 0;
					}
				}
			} else {
				context->sync_cycle = gen->frame_end = vdp_cycles_to_frame_end(v_context);
				//printf("Set sync cycle to: %d @ %d, vcounter: %d, hslot: %d\n", context->sync_cycle, context->current_cycle, v_context->vcounter, v_context->hslot);
				adjust_int_cycle(context, v_context);
			}
		} else {
			fatal_error("Illegal write to HV Counter port %X\n", vdp_port);
		}
		if (v_context->cycles != before_cycle) {
			//printf("68K paused for %d (%d) cycles at cycle %d (%d) for write\n", v_context->cycles - context->current_cycle, v_context->cycles - before_cycle, context->current_cycle, before_cycle);
			uint32_t cycle_diff = v_context->cycles - context->current_cycle;
			uint32_t m68k_cycle_diff = (cycle_diff / MCLKS_PER_68K) * MCLKS_PER_68K;
			if (m68k_cycle_diff < cycle_diff) {
				m68k_cycle_diff += MCLKS_PER_68K;
			}
			context->current_cycle += m68k_cycle_diff;
			//Lock the Z80 out of the bus until the VDP access is complete
			gen->bus_busy = 1;
			sync_z80(gen->z80, v_context->cycles);
			gen->bus_busy = 0;
		}
	} else if (vdp_port < 0x18) {
		psg_write(gen->psg, value);
	} else {
		vdp_test_port_write(gen->vdp, value);
	}
#ifdef REFRESH_EMULATION
	last_sync_cycle -= 4;
	//refresh may have happened while we were waiting on the VDP,
	//so advance refresh_counter but don't add any delays
	if (vdp_port >= 4 && vdp_port < 8 && v_context->cycles != before_cycle) {
		refresh_counter = 0;
	} else {
		refresh_counter += (context->current_cycle - last_sync_cycle);
		refresh_counter = refresh_counter % (MCLKS_PER_68K * REFRESH_INTERVAL);
	}
	last_sync_cycle = context->current_cycle;
#endif
	return context;
}

static m68k_context * vdp_port_write_b(uint32_t vdp_port, m68k_context * context, uint8_t value)
{
	return vdp_port_write(vdp_port, context, vdp_port < 0x10 ? value | value << 8 : ((vdp_port & 1) ? value : 0));
}

static void * z80_vdp_port_write(uint32_t vdp_port, void * vcontext, uint8_t value)
{
	z80_context * context = vcontext;
	genesis_context * gen = context->system;
	vdp_port &= 0xFF;
	if (vdp_port & 0xE0) {
		fatal_error("machine freeze due to write to Z80 address %X\n", 0x7F00 | vdp_port);
	}
	if (vdp_port < 0x10) {
		//These probably won't currently interact well with the 68K accessing the VDP
		if (vdp_port < 4) {
			vdp_run_context(gen->vdp, context->Z80_CYCLE);
			vdp_data_port_write(gen->vdp, value << 8 | value);
		} else if (vdp_port < 8) {
			vdp_run_context_full(gen->vdp, context->Z80_CYCLE);
			vdp_control_port_write(gen->vdp, value << 8 | value);
		} else {
			fatal_error("Illegal write to HV Counter port %X\n", vdp_port);
		}
	} else if (vdp_port < 0x18) {
		sync_sound(gen, context->Z80_CYCLE);
		psg_write(gen->psg, value);
	} else {
		vdp_test_port_write(gen->vdp, value);
	}
	return context;
}

static uint16_t vdp_port_read(uint32_t vdp_port, m68k_context * context)
{
	if (vdp_port & 0x2700E0) {
		fatal_error("machine freeze due to read from address %X\n", 0xC00000 | vdp_port);
	}
	vdp_port &= 0x1F;
	uint16_t value;
#ifdef REFRESH_EMULATION
	if (context->current_cycle - 4*MCLKS_PER_68K > last_sync_cycle) {
		//do refresh check here so we can avoid adding a penalty for a refresh that happens during a VDP access
		refresh_counter += context->current_cycle - 4*MCLKS_PER_68K - last_sync_cycle;
		context->current_cycle += REFRESH_DELAY * MCLKS_PER_68K * (refresh_counter / (MCLKS_PER_68K * REFRESH_INTERVAL));
		refresh_counter = refresh_counter % (MCLKS_PER_68K * REFRESH_INTERVAL);
		last_sync_cycle = context->current_cycle;
	}
#endif
	genesis_context *gen = context->system;
	vdp_context * v_context = gen->vdp;
	if (vdp_port < 0x10) {
		if (vdp_port < 4) {
			sync_components(context, 0);
			uint32_t before_cycle = v_context->cycles;
			value = vdp_data_port_read(v_context);
			if (v_context->cycles != before_cycle) {
				//printf("68K paused for %d (%d) cycles at cycle %d (%d) for read\n", v_context->cycles - context->current_cycle, v_context->cycles - before_cycle, context->current_cycle, before_cycle);
				context->current_cycle = v_context->cycles;
				//Lock the Z80 out of the bus until the VDP access is complete
				genesis_context *gen = context->system;
				gen->bus_busy = 1;
				sync_z80(gen->z80, v_context->cycles);
				gen->bus_busy = 0;
			}
		} else if(vdp_port < 8) {
			vdp_run_context(v_context, context->current_cycle);
			value = vdp_control_port_read(v_context);
		} else {
			vdp_run_context(v_context, context->current_cycle);
			value = vdp_hv_counter_read(v_context);
			//printf("HV Counter: %X at cycle %d\n", value, v_context->cycles);
		}
	} else if (vdp_port < 0x18){
		fatal_error("Illegal read from PSG  port %X\n", vdp_port);
	} else {
		value = get_open_bus_value(&gen->header);
	}
#ifdef REFRESH_EMULATION
	last_sync_cycle -= 4;
	//refresh may have happened while we were waiting on the VDP,
	//so advance refresh_counter but don't add any delays
	refresh_counter += (context->current_cycle - last_sync_cycle);
	refresh_counter = refresh_counter % (MCLKS_PER_68K * REFRESH_INTERVAL);
	last_sync_cycle = context->current_cycle;
#endif
	return value;
}

static uint8_t vdp_port_read_b(uint32_t vdp_port, m68k_context * context)
{
	uint16_t value = vdp_port_read(vdp_port, context);
	if (vdp_port & 1) {
		return value;
	} else {
		return value >> 8;
	}
}

static uint8_t z80_vdp_port_read(uint32_t vdp_port, void * vcontext)
{
	z80_context * context = vcontext;
	if (vdp_port & 0xE0) {
		fatal_error("machine freeze due to read from Z80 address %X\n", 0x7F00 | vdp_port);
	}
	genesis_context * gen = context->system;
	//VDP access goes over the 68K bus like a bank area access
	//typical delay from bus arbitration
	context->Z80_CYCLE += 3 * MCLKS_PER_Z80;
	//TODO: add cycle for an access right after a previous one
	//TODO: Below cycle time is an estimate based on the time between 68K !BG goes low and Z80 !MREQ goes high
	//      Needs a new logic analyzer capture to get the actual delay on the 68K side
	gen->m68k->current_cycle += 8 * MCLKS_PER_68K;


	vdp_port &= 0x1F;
	uint16_t ret;
	if (vdp_port < 0x10) {
		//These probably won't currently interact well with the 68K accessing the VDP
		vdp_run_context(gen->vdp, context->Z80_CYCLE);
		if (vdp_port < 4) {
			ret = vdp_data_port_read(gen->vdp);
		} else if (vdp_port < 8) {
			ret = vdp_control_port_read(gen->vdp);
		} else {
			ret = vdp_hv_counter_read(gen->vdp);
		}
	} else {
		//TODO: Figure out the correct value today
		ret = 0xFFFF;
	}
	return vdp_port & 1 ? ret : ret >> 8;
}

//TODO: Move this inside the system context
static uint32_t zram_counter = 0;

static m68k_context * io_write(uint32_t location, m68k_context * context, uint8_t value)
{
	genesis_context * gen = context->system;
	if (location < 0x10000) {
		//Access to Z80 memory incurs a one 68K cycle wait state
		context->current_cycle += MCLKS_PER_68K;
		if (!z80_enabled || z80_get_busack(gen->z80, context->current_cycle)) {
			location &= 0x7FFF;
			if (location < 0x4000) {
				gen->zram[location & 0x1FFF] = value;
#ifndef NO_Z80
				z80_handle_code_write(location & 0x1FFF, gen->z80);
#endif
			} else if (location < 0x6000) {
				sync_sound(gen, context->current_cycle);
				if (location & 1) {
					ym_data_write(gen->ym, value);
				} else if(location & 2) {
					ym_address_write_part2(gen->ym, value);
				} else {
					ym_address_write_part1(gen->ym, value);
				}
			} else if (location == 0x6000) {
				gen->z80_bank_reg = (gen->z80_bank_reg >> 1 | value << 8) & 0x1FF;
				if (gen->z80_bank_reg < 0x80) {
					gen->z80->mem_pointers[1] = (gen->z80_bank_reg << 15) + ((char *)gen->z80->mem_pointers[2]);
				} else {
					gen->z80->mem_pointers[1] = NULL;
				}
			} else {
				fatal_error("68K write to unhandled Z80 address %X\n", location);
			}
		}
	} else {
		if (location < 0x10100) {
			switch(location >> 1 & 0xFF)
			{
			case 0x1:
				io_data_write(gen->io.ports, value, context->current_cycle);
				break;
			case 0x2:
				io_data_write(gen->io.ports+1, value, context->current_cycle);
				break;
			case 0x3:
				io_data_write(gen->io.ports+2, value, context->current_cycle);
				break;
			case 0x4:
				io_control_write(gen->io.ports, value, context->current_cycle);
				break;
			case 0x5:
				io_control_write(gen->io.ports+1, value, context->current_cycle);
				break;
			case 0x6:
				io_control_write(gen->io.ports+2, value, context->current_cycle);
				break;
			case 0x7:
				gen->io.ports[0].serial_out = value;
				break;
			case 0x8:
			case 0xB:
			case 0xE:
				//serial input port is not writeable
				break;
			case 0x9:
				gen->io.ports[0].serial_ctrl = value;
				break;
			case 0xA:
				gen->io.ports[1].serial_out = value;
				break;
			case 0xC:
				gen->io.ports[1].serial_ctrl = value;
				break;
			case 0xD:
				gen->io.ports[2].serial_out = value;
				break;
			case 0xF:
				gen->io.ports[2].serial_ctrl = value;
				break;
			}
		} else {
			uint32_t masked = location & 0xFFF00;
			if (masked == 0x11100) {
				if (value & 1) {
					dputs("bus requesting Z80");
					if (z80_enabled) {
						z80_assert_busreq(gen->z80, context->current_cycle);
					} else {
						gen->z80->busack = 1;
					}
				} else {
					if (gen->z80->busreq) {
						dputs("releasing z80 bus");
						#ifdef DO_DEBUG_PRINT
						char fname[20];
						sprintf(fname, "zram-%d", zram_counter++);
						FILE * f = fopen(fname, "wb");
						fwrite(z80_ram, 1, sizeof(z80_ram), f);
						fclose(f);
						#endif
					}
					if (z80_enabled) {
						z80_clear_busreq(gen->z80, context->current_cycle);
					} else {
						gen->z80->busack = 0;
					}
				}
			} else if (masked == 0x11200) {
				sync_z80(gen->z80, context->current_cycle);
				if (value & 1) {
					if (z80_enabled) {
						z80_clear_reset(gen->z80, context->current_cycle);
					} else {
						gen->z80->reset = 0;
					}
				} else {
					if (z80_enabled) {
						z80_assert_reset(gen->z80, context->current_cycle);
					} else {
						gen->z80->reset = 1;
					}
					ym_reset(gen->ym);
				}
			} else if (masked != 0x11300 && masked != 0x11000) {
				fatal_error("Machine freeze due to unmapped write to address %X\n", location | 0xA00000);
			}
		}
	}
	return context;
}

static m68k_context * io_write_w(uint32_t location, m68k_context * context, uint16_t value)
{
	if (location < 0x10000 || (location & 0x1FFF) >= 0x100) {
		return io_write(location, context, value >> 8);
	} else {
		return io_write(location, context, value);
	}
}

#define FOREIGN 0x80
#define HZ50 0x40
#define USA FOREIGN
#define JAP 0x00
#define EUR (HZ50|FOREIGN)
#define NO_DISK 0x20

static uint8_t io_read(uint32_t location, m68k_context * context)
{
	uint8_t value;
	genesis_context *gen = context->system;
	if (location < 0x10000) {
		//Access to Z80 memory incurs a one 68K cycle wait state
		context->current_cycle += MCLKS_PER_68K;
		if (!z80_enabled || z80_get_busack(gen->z80, context->current_cycle)) {
			location &= 0x7FFF;
			if (location < 0x4000) {
				value = gen->zram[location & 0x1FFF];
			} else if (location < 0x6000) {
				sync_sound(gen, context->current_cycle);
				value = ym_read_status(gen->ym, context->current_cycle, location);
			} else if (location < 0x7F00) {
				value = 0xFF;
			} else {
				fatal_error("Machine freeze due to read of Z80 VDP memory window by 68K: %X\n", location | 0xA00000);
				value = 0xFF;
			}
		} else {
			uint16_t word = get_open_bus_value(&gen->header);
			value = location & 1 ? word : word >> 8;
		}
	} else {
		if (location < 0x10100) {
			switch(location >> 1 & 0xFF)
			{
			case 0x0:
				//version bits should be 0 for now since we're not emulating TMSS
				value = gen->version_reg;
				break;
			case 0x1:
				value = io_data_read(gen->io.ports, context->current_cycle);
				break;
			case 0x2:
				value = io_data_read(gen->io.ports+1, context->current_cycle);
				break;
			case 0x3:
				value = io_data_read(gen->io.ports+2, context->current_cycle);
				break;
			case 0x4:
				value = gen->io.ports[0].control;
				break;
			case 0x5:
				value = gen->io.ports[1].control;
				break;
			case 0x6:
				value = gen->io.ports[2].control;
				break;
			case 0x7:
				value = gen->io.ports[0].serial_out;
				break;
			case 0x8:
				value = gen->io.ports[0].serial_in;
				break;
			case 0x9:
				value = gen->io.ports[0].serial_ctrl;
				break;
			case 0xA:
				value = gen->io.ports[1].serial_out;
				break;
			case 0xB:
				value = gen->io.ports[1].serial_in;
				break;
			case 0xC:
				value = gen->io.ports[1].serial_ctrl;
				break;
			case 0xD:
				value = gen->io.ports[2].serial_out;
				break;
			case 0xE:
				value = gen->io.ports[2].serial_in;
				break;
			case 0xF:
				value = gen->io.ports[2].serial_ctrl;
				break;
			default:
				value = get_open_bus_value(&gen->header) >> 8;
			}
		} else {
			uint32_t masked = location & 0xFFF00;
			if (masked == 0x11100) {
				value = z80_enabled ? !z80_get_busack(gen->z80, context->current_cycle) : !gen->z80->busack;
				value |= (get_open_bus_value(&gen->header) >> 8) & 0xFE;
				dprintf("Byte read of BUSREQ returned %d @ %d (reset: %d)\n", value, context->current_cycle, gen->z80->reset);
			} else if (masked == 0x11200) {
				value = !gen->z80->reset;
			} else if (masked == 0x11300 || masked == 0x11000) {
				//A11300 is apparently completely unused
				//A11000 is the memory control register which I am assuming is write only
				value = get_open_bus_value(&gen->header) >> 8;
			} else {
				location |= 0xA00000;
				fatal_error("Machine freeze due to read of unmapped IO location %X\n", location);
				value = 0xFF;
			}
		}
	}
	return value;
}

static uint16_t io_read_w(uint32_t location, m68k_context * context)
{
	genesis_context *gen = context->system;
	uint16_t value = io_read(location, context);
	if (location < 0x10000 || (location & 0x1FFF) < 0x100) {
		value = value | (value << 8);
	} else {
		value <<= 8;
		value |= get_open_bus_value(&gen->header) & 0xFF;
	}
	return value;
}

static void * z80_write_ym(uint32_t location, void * vcontext, uint8_t value)
{
	z80_context * context = vcontext;
	genesis_context * gen = context->system;
	sync_sound(gen, context->Z80_CYCLE);
	if (location & 1) {
		ym_data_write(gen->ym, value);
	} else if (location & 2) {
		ym_address_write_part2(gen->ym, value);
	} else {
		ym_address_write_part1(gen->ym, value);
	}
	return context;
}

static uint8_t z80_read_ym(uint32_t location, void * vcontext)
{
	z80_context * context = vcontext;
	genesis_context * gen = context->system;
	sync_sound(gen, context->Z80_CYCLE);
	return ym_read_status(gen->ym, context->Z80_CYCLE, location);
}

static uint8_t z80_read_bank(uint32_t location, void * vcontext)
{
	z80_context * context = vcontext;
	genesis_context *gen = context->system;
	if (gen->bus_busy) {
		context->Z80_CYCLE = gen->m68k->current_cycle;
	}
	//typical delay from bus arbitration
	context->Z80_CYCLE += 3 * MCLKS_PER_Z80;
	//TODO: add cycle for an access right after a previous one
	//TODO: Below cycle time is an estimate based on the time between 68K !BG goes low and Z80 !MREQ goes high
	//      Needs a new logic analyzer capture to get the actual delay on the 68K side
	gen->m68k->current_cycle += 8 * MCLKS_PER_68K;

	location &= 0x7FFF;
	if (context->mem_pointers[1]) {
		return context->mem_pointers[1][location ^ 1];
	}
	uint32_t address = gen->z80_bank_reg << 15 | location;
	if (address >= 0xC00000 && address < 0xE00000) {
		return z80_vdp_port_read(location & 0xFF, context);
	} else if (address >= 0xA10000 && address <= 0xA10001) {
		//Apparently version reg can be read through Z80 banked area
		//TODO: Check rest of IO region addresses
		return gen->version_reg;
	} else {
		fprintf(stderr, "Unhandled read by Z80 from address %X through banked memory area (%X)\n", address, gen->z80_bank_reg << 15);
	}
	return 0;
}

static void *z80_write_bank(uint32_t location, void * vcontext, uint8_t value)
{
	z80_context * context = vcontext;
	genesis_context *gen = context->system;
	if (gen->bus_busy) {
		context->Z80_CYCLE = gen->m68k->current_cycle;
	}
	//typical delay from bus arbitration
	context->Z80_CYCLE += 3 * MCLKS_PER_Z80;
	//TODO: add cycle for an access right after a previous one
	//TODO: Below cycle time is an estimate based on the time between 68K !BG goes low and Z80 !MREQ goes high
	//      Needs a new logic analyzer capture to get the actual delay on the 68K side
	gen->m68k->current_cycle += 8 * MCLKS_PER_68K;

	location &= 0x7FFF;
	uint32_t address = gen->z80_bank_reg << 15 | location;
	if (address >= 0xE00000) {
		address &= 0xFFFF;
		((uint8_t *)gen->work_ram)[address ^ 1] = value;
	} else if (address >= 0xC00000) {
		z80_vdp_port_write(location & 0xFF, context, value);
	} else {
		fprintf(stderr, "Unhandled write by Z80 to address %X through banked memory area\n", address);
	}
	return context;
}

static void *z80_write_bank_reg(uint32_t location, void * vcontext, uint8_t value)
{
	z80_context * context = vcontext;
	genesis_context *gen = context->system;

	gen->z80_bank_reg = (gen->z80_bank_reg >> 1 | value << 8) & 0x1FF;
	update_z80_bank_pointer(context->system);

	return context;
}

static uint16_t unused_read(uint32_t location, void *vcontext)
{
	m68k_context *context = vcontext;
	genesis_context *gen = context->system;
	if ((location >= 0xA13000 && location < 0xA13100) || (location >= 0xA12000 && location < 0xA12100)) {
		//Only called if the cart/exp doesn't have a more specific handler for this region
		return get_open_bus_value(&gen->header);
	} else if (location == 0xA14000 || location == 0xA14002) {
		if (gen->version_reg & 0xF) {
			return gen->tmss_lock[location >> 1 & 1];
		} else {
			fatal_error("Machine freeze due to read from TMSS lock when TMSS is not present %X\n", location);
			return 0xFFFF;
		}
	} else if (location == 0xA14100) {
		if (gen->version_reg & 0xF) {
			return get_open_bus_value(&gen->header);
		} else {
			fatal_error("Machine freeze due to read from TMSS control when TMSS is not present %X\n", location);
			return 0xFFFF;
		}
	} else {
		fatal_error("Machine freeze due to unmapped read from %X\n", location);
		return 0xFFFF;
	}
}

static uint8_t unused_read_b(uint32_t location, void *vcontext)
{
	uint16_t v = unused_read(location & 0xFFFFFE, vcontext);
	if (location & 1) {
		return v;
	} else {
		return v >> 8;
	}
}

static void *unused_write(uint32_t location, void *vcontext, uint16_t value)
{
	m68k_context *context = vcontext;
	genesis_context *gen = context->system;
	uint8_t has_tmss = gen->version_reg & 0xF;
	if (has_tmss && (location == 0xA14000 || location == 0xA14002)) {
		gen->tmss_lock[location >> 1 & 1] = value;
	} else if (has_tmss && location == 0xA14100) {
		//TODO: implement TMSS control register
	} else if (location < 0xA12000 || location >= 0xA13100 || (location >= 0xA12100 && location < 0xA13000)) {
		fatal_error("Machine freeze due to unmapped write to %X\n", location);
	}
	return vcontext;
}

static void *unused_write_b(uint32_t location, void *vcontext, uint8_t value)
{
	m68k_context *context = vcontext;
	genesis_context *gen = context->system;
	uint8_t has_tmss = gen->version_reg & 0xF;
	if (has_tmss && location >= 0xA14000 && location <= 0xA14003) {
		uint32_t offset = location >> 1 & 1;
		if (location & 1) {
			gen->tmss_lock[offset] &= 0xFF00;
			gen->tmss_lock[offset] |= value;
		} else {
			gen->tmss_lock[offset] &= 0xFF;
			gen->tmss_lock[offset] |= value << 8;
		}
	} else if (has_tmss && (location == 0xA14100 || location == 0xA14101)) {
		//TODO: implement TMSS control register
	} else if (location < 0xA12000 || location >= 0xA13100 || (location >= 0xA12100 && location < 0xA13000)) {
		fatal_error("Machine freeze due to unmapped byte write to %X\n", location);
	}
	return vcontext;
}

static void set_speed_percent(system_header * system, uint32_t percent)
{
	genesis_context *context = (genesis_context *)system;
	uint32_t old_clock = context->master_clock;
	context->master_clock = ((uint64_t)context->normal_clock * (uint64_t)percent) / 100;
	while (context->ym->current_cycle != context->psg->cycles) {
		sync_sound(context, context->psg->cycles + MCLKS_PER_PSG);
	}
	ym_adjust_master_clock(context->ym, context->master_clock);
	psg_adjust_master_clock(context->psg, context->master_clock);
}

void set_region(genesis_context *gen, rom_info *info, uint8_t region)
{
	if (!region) {
		char * def_region = tern_find_path_default(config, "system\0default_region\0", (tern_val){.ptrval = "U"}, TVAL_PTR).ptrval;
		if (!info->regions || (info->regions & translate_region_char(toupper(*def_region)))) {
			region = translate_region_char(toupper(*def_region));
		} else {
			region = info->regions;
		}
	}
	if (region & REGION_E) {
		gen->version_reg = NO_DISK | EUR;
	} else if (region & REGION_J) {
		gen->version_reg = NO_DISK | JAP;
	} else {
		gen->version_reg = NO_DISK | USA;
	}
	
	if (region & HZ50) {
		gen->normal_clock = MCLKS_PAL;
		gen->soft_flush_cycles = MCLKS_LINE * 262 / 3 + 2;
	} else {
		gen->normal_clock = MCLKS_NTSC;
		gen->soft_flush_cycles = MCLKS_LINE * 313 / 3 + 2;
	}
	gen->master_clock = gen->normal_clock;
}

static uint8_t load_state(system_header *system, uint8_t slot)
{
	genesis_context *gen = (genesis_context *)system;
	char *statepath = get_slot_name(system, slot, "state");
	deserialize_buffer state;
	uint32_t pc = 0;
	uint8_t ret = 0;
	if (!gen->m68k->resume_pc) {
		system->delayed_load_slot = slot + 1;
		gen->m68k->should_return = 1;
		ret = get_modification_time(statepath) != 0;
		if (!ret) {
			strcpy(statepath + strlen(statepath)-strlen("state"), "gst");
			ret = get_modification_time(statepath) != 0;
		}
		goto done;
	}
	if (load_from_file(&state, statepath)) {
		genesis_deserialize(&state, gen);
		free(state.data);
#ifndef NEW_CORE
		//HACK
		pc = gen->m68k->last_prefetch_address;
#endif
		ret = 1;
	} else {
#ifndef NEW_CORE
		strcpy(statepath + strlen(statepath)-strlen("state"), "gst");
		pc = load_gst(gen, statepath);
		ret = pc != 0;
#endif
	}
#ifndef NEW_CORE
	if (ret) {
		gen->m68k->resume_pc = get_native_address_trans(gen->m68k, pc);
	}
#endif
done:
	free(statepath);
	return ret;
}

static void handle_reset_requests(genesis_context *gen)
{
	while (gen->reset_requested || gen->header.delayed_load_slot)
	{
		if (gen->reset_requested) {
			gen->reset_requested = 0;
			gen->m68k->should_return = 0;
			z80_assert_reset(gen->z80, gen->m68k->current_cycle);
			z80_clear_busreq(gen->z80, gen->m68k->current_cycle);
			ym_reset(gen->ym);
			//Is there any sort of VDP reset?
			m68k_reset(gen->m68k);
		}
		if (gen->header.delayed_load_slot) {
			load_state(&gen->header, gen->header.delayed_load_slot - 1);
			gen->header.delayed_load_slot = 0;
			resume_68k(gen->m68k);
		}
	}
	if (gen->header.force_release || render_should_release_on_exit()) {
		bindings_release_capture();
		vdp_release_framebuffer(gen->vdp);
		render_pause_source(gen->ym->audio);
		render_pause_source(gen->psg->audio);
	}
}

static void start_genesis(system_header *system, char *statefile)
{
	genesis_context *gen = (genesis_context *)system;
	if (statefile) {
		//first try loading as a native format savestate
		deserialize_buffer state;
		uint32_t pc;
		if (load_from_file(&state, statefile)) {
			genesis_deserialize(&state, gen);
			free(state.data);
#ifndef NEW_CORE
			//HACK
			pc = gen->m68k->last_prefetch_address;
#endif
		} else {
#ifndef NEW_CORE
			pc = load_gst(gen, statefile);
			if (!pc) {
				fatal_error("Failed to load save state %s\n", statefile);
			}
#endif
		}
		printf("Loaded %s\n", statefile);
#ifndef NEW_CORE
		if (gen->header.enter_debugger) {
			gen->header.enter_debugger = 0;
			insert_breakpoint(gen->m68k, pc, gen->header.debugger_type == DEBUGGER_NATIVE ? debugger : gdb_debug_enter);
		}
#endif
		adjust_int_cycle(gen->m68k, gen->vdp);
		start_68k_context(gen->m68k, pc);
	} else {
#ifndef NEW_CORE
		if (gen->header.enter_debugger) {
			gen->header.enter_debugger = 0;
			uint32_t address = gen->cart[2] << 16 | gen->cart[3];
			insert_breakpoint(gen->m68k, address, gen->header.debugger_type == DEBUGGER_NATIVE ? debugger : gdb_debug_enter);
		}
#endif
		m68k_reset(gen->m68k);
	}
	handle_reset_requests(gen);
	return;
}

static void resume_genesis(system_header *system)
{
	genesis_context *gen = (genesis_context *)system;
	if (gen->header.force_release || render_should_release_on_exit()) {
		gen->header.force_release = 0;
		render_set_video_standard((gen->version_reg & HZ50) ? VID_PAL : VID_NTSC);
		bindings_reacquire_capture();
		vdp_reacquire_framebuffer(gen->vdp);
		render_resume_source(gen->ym->audio);
		render_resume_source(gen->psg->audio);
	}
	resume_68k(gen->m68k);
	handle_reset_requests(gen);
}

static void inc_debug_mode(system_header *system)
{
	genesis_context *gen = (genesis_context *)system;
	vdp_inc_debug_mode(gen->vdp);
}

static void request_exit(system_header *system)
{
	genesis_context *gen = (genesis_context *)system;
	gen->m68k->target_cycle = gen->m68k->current_cycle;
	gen->m68k->should_return = 1;
}

static void persist_save(system_header *system)
{
	genesis_context *gen = (genesis_context *)system;
	if (gen->save_type == SAVE_NONE) {
		return;
	}
	FILE * f = fopen(save_filename, "wb");
	if (!f) {
		fprintf(stderr, "Failed to open %s file %s for writing\n", save_type_name(gen->save_type), save_filename);
		return;
	}
	if (gen->save_type == RAM_FLAG_BOTH) {
		byteswap_rom(gen->save_size, (uint16_t *)gen->save_storage);
	}
	fwrite(gen->save_storage, 1, gen->save_size, f);
	if (gen->save_type == RAM_FLAG_BOTH) {
		byteswap_rom(gen->save_size, (uint16_t *)gen->save_storage);
	}
	fclose(f);
	printf("Saved %s to %s\n", save_type_name(gen->save_type), save_filename);
}

static void load_save(system_header *system)
{
	genesis_context *gen = (genesis_context *)system;
	FILE * f = fopen(save_filename, "rb");
	if (f) {
		uint32_t read = fread(gen->save_storage, 1, gen->save_size, f);
		fclose(f);
		if (read > 0) {
			if (gen->save_type == RAM_FLAG_BOTH) {
				byteswap_rom(gen->save_size, (uint16_t *)gen->save_storage);
			}
			printf("Loaded %s from %s\n", save_type_name(gen->save_type), save_filename);
		}
	}
}

static void soft_reset(system_header *system)
{
	genesis_context *gen = (genesis_context *)system;
	if (gen->reset_cycle == CYCLE_NEVER) {
		double random = (double)rand()/(double)RAND_MAX;
		gen->reset_cycle = gen->m68k->current_cycle + random * MCLKS_LINE * (gen->version_reg & HZ50 ? LINES_PAL : LINES_NTSC);
		if (gen->reset_cycle < gen->m68k->target_cycle) {
			gen->m68k->target_cycle = gen->reset_cycle;
		}
	}
}

static void free_genesis(system_header *system)
{
	genesis_context *gen = (genesis_context *)system;
	vdp_free(gen->vdp);
	memmap_chunk *map = (memmap_chunk *)gen->m68k->options->gen.memmap;
	m68k_options_free(gen->m68k->options);
	free(gen->cart);
	free(gen->m68k);
	free(gen->work_ram);
	z80_options_free(gen->z80->Z80_OPTS);
	free(gen->z80);
	free(gen->zram);
	ym_free(gen->ym);
	psg_free(gen->psg);
	free(gen->header.save_dir);
	free_rom_info(&gen->header.info);
	free(gen->lock_on);
	free(gen);
}

static void gamepad_down(system_header *system, uint8_t gamepad_num, uint8_t button)
{
	genesis_context *gen = (genesis_context *)system;
	io_gamepad_down(&gen->io, gamepad_num, button);
	if (gen->mapper_type == MAPPER_JCART) {
		jcart_gamepad_down(gen, gamepad_num, button);
	}
}

static void gamepad_up(system_header *system, uint8_t gamepad_num, uint8_t button)
{
	genesis_context *gen = (genesis_context *)system;
	io_gamepad_up(&gen->io, gamepad_num, button);
	if (gen->mapper_type == MAPPER_JCART) {
		jcart_gamepad_up(gen, gamepad_num, button);
	}
}

static void mouse_down(system_header *system, uint8_t mouse_num, uint8_t button)
{
	genesis_context *gen = (genesis_context *)system;
	io_mouse_down(&gen->io, mouse_num, button);
}

static void mouse_up(system_header *system, uint8_t mouse_num, uint8_t button)
{
	genesis_context *gen = (genesis_context *)system;
	io_mouse_up(&gen->io, mouse_num, button);
}

static void mouse_motion_absolute(system_header *system, uint8_t mouse_num, uint16_t x, uint16_t y)
{
	genesis_context *gen = (genesis_context *)system;
	io_mouse_motion_absolute(&gen->io, mouse_num, x, y);
}

static void mouse_motion_relative(system_header *system, uint8_t mouse_num, int32_t x, int32_t y)
{
	genesis_context *gen = (genesis_context *)system;
	io_mouse_motion_relative(&gen->io, mouse_num, x, y);
}

static void keyboard_down(system_header *system, uint8_t scancode)
{
	genesis_context *gen = (genesis_context *)system;
	io_keyboard_down(&gen->io, scancode);
}

static void keyboard_up(system_header *system, uint8_t scancode)
{
	genesis_context *gen = (genesis_context *)system;
	io_keyboard_up(&gen->io, scancode);
}

static void set_audio_config(genesis_context *gen)
{
	char *config_gain;
	config_gain = tern_find_path(config, "audio\0psg_gain\0", TVAL_PTR).ptrval;
	render_audio_source_gaindb(gen->psg->audio, config_gain ? atof(config_gain) : 0.0f);
	config_gain = tern_find_path(config, "audio\0fm_gain\0", TVAL_PTR).ptrval;
	render_audio_source_gaindb(gen->ym->audio, config_gain ? atof(config_gain) : 0.0f);
	
	char *config_dac = tern_find_path_default(config, "audio\0fm_dac\0", (tern_val){.ptrval="zero_offset"}, TVAL_PTR).ptrval;
	ym_enable_zero_offset(gen->ym, !strcmp(config_dac, "zero_offset"));
}

static void config_updated(system_header *system)
{
	genesis_context *gen = (genesis_context *)system;
	setup_io_devices(config, &system->info, &gen->io);
	set_audio_config(gen);
}

static void start_vgm_log(system_header *system, char *filename)
{
	genesis_context *gen = (genesis_context *)system;
	vgm_writer *vgm = vgm_write_open(filename, gen->version_reg & HZ50 ? 50 : 60, gen->master_clock, gen->m68k->current_cycle);
	if (vgm) {
		printf("Started logging VGM to %s\n", filename);
		sync_sound(gen, vgm->last_cycle);
		ym_vgm_log(gen->ym, gen->master_clock, vgm);
		psg_vgm_log(gen->psg, gen->master_clock, vgm);
		gen->header.vgm_logging = 1;
	} else {
		printf("Failed to start logging to %s\n", filename);
	}
}

static void stop_vgm_log(system_header *system)
{
	puts("Stopped VGM log");
	genesis_context *gen = (genesis_context *)system;
	vgm_close(gen->ym->vgm);
	gen->ym->vgm = gen->psg->vgm = NULL;
	gen->header.vgm_logging = 0;
}

genesis_context *alloc_init_genesis(rom_info *rom, void *main_rom, void *lock_on, uint32_t system_opts, uint8_t force_region)
{
	static memmap_chunk z80_map[] = {
		{ 0x0000, 0x4000,  0x1FFF, 0, 0, MMAP_READ | MMAP_WRITE | MMAP_CODE, NULL, NULL, NULL, NULL,              NULL },
		{ 0x8000, 0x10000, 0x7FFF, 0, 0, 0,                                  NULL, NULL, NULL, z80_read_bank,     z80_write_bank},
		{ 0x4000, 0x6000,  0x0003, 0, 0, 0,                                  NULL, NULL, NULL, z80_read_ym,       z80_write_ym},
		{ 0x6000, 0x6100,  0xFFFF, 0, 0, 0,                                  NULL, NULL, NULL, NULL,              z80_write_bank_reg},
		{ 0x7F00, 0x8000,  0x00FF, 0, 0, 0,                                  NULL, NULL, NULL, z80_vdp_port_read, z80_vdp_port_write}
	};
	genesis_context *gen = calloc(1, sizeof(genesis_context));
	gen->header.set_speed_percent = set_speed_percent;
	gen->header.start_context = start_genesis;
	gen->header.resume_context = resume_genesis;
	gen->header.load_save = load_save;
	gen->header.persist_save = persist_save;
	gen->header.load_state = load_state;
	gen->header.soft_reset = soft_reset;
	gen->header.free_context = free_genesis;
	gen->header.get_open_bus_value = get_open_bus_value;
	gen->header.request_exit = request_exit;
	gen->header.inc_debug_mode = inc_debug_mode;
	gen->header.gamepad_down = gamepad_down;
	gen->header.gamepad_up = gamepad_up;
	gen->header.mouse_down = mouse_down;
	gen->header.mouse_up = mouse_up;
	gen->header.mouse_motion_absolute = mouse_motion_absolute;
	gen->header.mouse_motion_relative = mouse_motion_relative;
	gen->header.keyboard_down = keyboard_down;
	gen->header.keyboard_up = keyboard_up;
	gen->header.config_updated = config_updated;
	gen->header.serialize = serialize;
	gen->header.deserialize = deserialize;
	gen->header.start_vgm_log = start_vgm_log;
	gen->header.stop_vgm_log = stop_vgm_log;
	gen->header.type = SYSTEM_GENESIS;
	gen->header.info = *rom;
	set_region(gen, rom, force_region);
	tern_node *model = get_model(config, SYSTEM_GENESIS);
	uint8_t tmss = !strcmp(tern_find_ptr_default(model, "tmss", "off"), "on");
	if (tmss) {
		gen->version_reg |= 1;
	}

	uint8_t max_vsram = !strcmp(tern_find_ptr_default(model, "vsram", "40"), "64");
	gen->vdp = init_vdp_context(gen->version_reg & 0x40, max_vsram);
	gen->vdp->system = &gen->header;
	gen->frame_end = vdp_cycles_to_frame_end(gen->vdp);
	char * config_cycles = tern_find_path(config, "clocks\0max_cycles\0", TVAL_PTR).ptrval;
	gen->max_cycles = config_cycles ? atoi(config_cycles) : DEFAULT_SYNC_INTERVAL;
	gen->int_latency_prev1 = MCLKS_PER_68K * 32;
	gen->int_latency_prev2 = MCLKS_PER_68K * 16;
	
	render_set_video_standard((gen->version_reg & HZ50) ? VID_PAL : VID_NTSC);
	event_system_start(SYSTEM_GENESIS, (gen->version_reg & HZ50) ? VID_PAL : VID_NTSC, rom->name);
	
	gen->ym = malloc(sizeof(ym2612_context));
	ym_init(gen->ym, gen->master_clock, MCLKS_PER_YM, system_opts);

	gen->psg = malloc(sizeof(psg_context));
	psg_init(gen->psg, gen->master_clock, MCLKS_PER_PSG);
	
	set_audio_config(gen);

	z80_map[0].buffer = gen->zram = calloc(1, Z80_RAM_BYTES);
#ifndef NO_Z80
	z80_options *z_opts = malloc(sizeof(z80_options));
	init_z80_opts(z_opts, z80_map, 5, NULL, 0, MCLKS_PER_Z80, 0xFFFF);
	gen->z80 = init_z80_context(z_opts);
#ifndef NEW_CORE
	gen->z80->next_int_pulse = z80_next_int_pulse;
#endif
	z80_assert_reset(gen->z80, 0);
#else
	gen->z80 = calloc(1, sizeof(z80_context));
#endif

	gen->z80->system = gen;
	gen->z80->mem_pointers[0] = gen->zram;
	gen->z80->mem_pointers[1] = gen->z80->mem_pointers[2] = (uint8_t *)main_rom;

	gen->cart = main_rom;
	gen->lock_on = lock_on;
	gen->work_ram = calloc(2, RAM_WORDS);
	if (!strcmp("random", tern_find_path_default(config, "system\0ram_init\0", (tern_val){.ptrval = "zero"}, TVAL_PTR).ptrval))
	{
		srand(time(NULL));
		for (int i = 0; i < RAM_WORDS; i++)
		{
			gen->work_ram[i] = rand();
		}
		for (int i = 0; i < Z80_RAM_BYTES; i++)
		{
			gen->zram[i] = rand();
		}
		for (int i = 0; i < VRAM_SIZE; i++)
		{
			gen->vdp->vdpmem[i] = rand();
		}
		for (int i = 0; i < SAT_CACHE_SIZE; i++)
		{
			gen->vdp->sat_cache[i] = rand();
		}
		for (int i = 0; i < CRAM_SIZE; i++)
		{
			write_cram_internal(gen->vdp, i, rand());
		}
		for (int i = 0; i < gen->vdp->vsram_size; i++)
		{
			gen->vdp->vsram[i] = rand();
		}
	}
	setup_io_devices(config, rom, &gen->io);
	gen->header.has_keyboard = io_has_keyboard(&gen->io);

	gen->mapper_type = rom->mapper_type;
	gen->save_type = rom->save_type;
	if (gen->save_type != SAVE_NONE) {
		gen->save_ram_mask = rom->save_mask;
		gen->save_size = rom->save_size;
		gen->save_storage = rom->save_buffer;
		gen->eeprom_map = rom->eeprom_map;
		gen->num_eeprom = rom->num_eeprom;
		if (gen->save_type == SAVE_I2C) {
			eeprom_init(&gen->eeprom, gen->save_storage, gen->save_size);
		} else if (gen->save_type == SAVE_NOR) {
			memcpy(&gen->nor, rom->nor, sizeof(gen->nor));
			//nor_flash_init(&gen->nor, gen->save_storage, gen->save_size, rom->save_page_size, rom->save_product_id, rom->save_bus);
		}
	} else {
		gen->save_storage = NULL;
	}
	
	//This must happen before we generate memory access functions in init_m68k_opts
	for (int i = 0; i < rom->map_chunks; i++)
	{
		if (rom->map[i].start == 0xE00000) {
			rom->map[i].buffer = gen->work_ram;
			break;
		}
	}

	m68k_options *opts = malloc(sizeof(m68k_options));
	init_m68k_opts(opts, rom->map, rom->map_chunks, MCLKS_PER_68K);
	if (!strcmp(tern_find_ptr_default(model, "tas", "broken"), "broken")) {
		opts->gen.flags |= M68K_OPT_BROKEN_READ_MODIFY;
	}
	gen->m68k = init_68k_context(opts, NULL);
	gen->m68k->system = gen;
	opts->address_log = (system_opts & OPT_ADDRESS_LOG) ? fopen("address.log", "w") : NULL;
	
	//This must happen after the 68K context has been allocated
	for (int i = 0; i < rom->map_chunks; i++)
	{
		if (rom->map[i].flags & MMAP_PTR_IDX) {
			gen->m68k->mem_pointers[rom->map[i].ptr_index] = rom->map[i].buffer;
		}
	}
	
	if (gen->mapper_type == MAPPER_SEGA) {
		//initialize bank registers
		for (int i = 1; i < sizeof(gen->bank_regs); i++)
		{
			gen->bank_regs[i] = i;
		}
	}
	gen->reset_cycle = CYCLE_NEVER;

	return gen;
}

genesis_context *alloc_config_genesis(void *rom, uint32_t rom_size, void *lock_on, uint32_t lock_on_size, uint32_t ym_opts, uint8_t force_region)
{
	static memmap_chunk base_map[] = {
		{0xE00000, 0x1000000, 0xFFFF,   0, 0, MMAP_READ | MMAP_WRITE | MMAP_CODE, NULL,
		           NULL,          NULL,         NULL,            NULL},
		{0xC00000, 0xE00000,  0x1FFFFF, 0, 0, 0,                                  NULL,
		           (read_16_fun)vdp_port_read,  (write_16_fun)vdp_port_write,
		           (read_8_fun)vdp_port_read_b, (write_8_fun)vdp_port_write_b},
		{0xA00000, 0xA12000,  0x1FFFF,  0, 0, 0,                                  NULL,
		           (read_16_fun)io_read_w,      (write_16_fun)io_write_w,
		           (read_8_fun)io_read,         (write_8_fun)io_write},
		{0x000000, 0xFFFFFF, 0xFFFFFF, 0, 0, 0,                                   NULL,
		           (read_16_fun)unused_read,    (write_16_fun)unused_write,
		           (read_8_fun)unused_read_b,   (write_8_fun)unused_write_b}
	};
	static tern_node *rom_db;
	if (!rom_db) {
		rom_db = load_rom_db();
	}
	rom_info info = configure_rom(rom_db, rom, rom_size, lock_on, lock_on_size, base_map, sizeof(base_map)/sizeof(base_map[0]));
	rom = info.rom;
	rom_size = info.rom_size;
#ifndef BLASTEM_BIG_ENDIAN
	byteswap_rom(rom_size, rom);
	if (lock_on) {
		byteswap_rom(lock_on_size, lock_on);
	}
#endif
	char *m68k_divider = tern_find_path(config, "clocks\0m68k_divider\0", TVAL_PTR).ptrval;
	if (!m68k_divider) {
		m68k_divider = "7";
	}
	MCLKS_PER_68K = atoi(m68k_divider);
	if (!MCLKS_PER_68K) {
		MCLKS_PER_68K = 7;
	}
	return alloc_init_genesis(&info, rom, lock_on, ym_opts, force_region);
}<|MERGE_RESOLUTION|>--- conflicted
+++ resolved
@@ -470,18 +470,13 @@
 				}
 			}
 #endif
-<<<<<<< HEAD
-			char *save_path = slot == SERIALIZE_SLOT ? NULL : get_slot_name(&gen->header, slot, use_native_states ? "state" : "gst");
+			char *save_path = slot >= SERIALIZE_SLOT ? NULL : get_slot_name(&gen->header, slot, use_native_states ? "state" : "gst");
 #ifndef NEW_CORE
-			if (use_native_states || slot == SERIALIZE_SLOT) {
-#endif
-=======
-			char *save_path = slot >= SERIALIZE_SLOT ? NULL : get_slot_name(&gen->header, slot, use_native_states ? "state" : "gst");
 			if (use_native_states || slot >= SERIALIZE_SLOT) {
->>>>>>> e54367b1
+#endif
 				serialize_buffer state;
 				init_serialize(&state);
-				genesis_serialize(gen, &state, address, slot != EVENTLOG_SLOT);
+				genesis_serialize(gen, &state, address);
 				if (slot == SERIALIZE_SLOT) {
 					gen->serialize_tmp = state.data;
 					gen->serialize_size = state.size;
@@ -498,7 +493,9 @@
 				save_gst(gen, save_path, address);
 			}
 #endif
-			printf("Saved state to %s\n", save_path);
+			if (slot != SERIALIZE_SLOT) {
+				debug_message("Saved state to %s\n", save_path);
+			}
 			free(save_path);
 		} else if(gen->header.save_state) {
 			context->sync_cycle = context->current_cycle + 1;
@@ -660,11 +657,11 @@
 	uint16_t value;
 #ifdef REFRESH_EMULATION
 	if (context->current_cycle - 4*MCLKS_PER_68K > last_sync_cycle) {
-		//do refresh check here so we can avoid adding a penalty for a refresh that happens during a VDP access
-		refresh_counter += context->current_cycle - 4*MCLKS_PER_68K - last_sync_cycle;
-		context->current_cycle += REFRESH_DELAY * MCLKS_PER_68K * (refresh_counter / (MCLKS_PER_68K * REFRESH_INTERVAL));
-		refresh_counter = refresh_counter % (MCLKS_PER_68K * REFRESH_INTERVAL);
-		last_sync_cycle = context->current_cycle;
+	//do refresh check here so we can avoid adding a penalty for a refresh that happens during a VDP access
+	refresh_counter += context->current_cycle - 4*MCLKS_PER_68K - last_sync_cycle;
+	context->current_cycle += REFRESH_DELAY * MCLKS_PER_68K * (refresh_counter / (MCLKS_PER_68K * REFRESH_INTERVAL));
+	refresh_counter = refresh_counter % (MCLKS_PER_68K * REFRESH_INTERVAL);
+	last_sync_cycle = context->current_cycle;
 	}
 #endif
 	genesis_context *gen = context->system;
@@ -1587,6 +1584,10 @@
 	event_system_start(SYSTEM_GENESIS, (gen->version_reg & HZ50) ? VID_PAL : VID_NTSC, rom->name);
 	
 	gen->ym = malloc(sizeof(ym2612_context));
+	char *fm = tern_find_ptr_default(model, "fm", "discrete 2612");
+	if (!strcmp(fm + strlen(fm) -4, "3834")) {
+		system_opts |= YM_OPT_3834;
+	}
 	ym_init(gen->ym, gen->master_clock, MCLKS_PER_YM, system_opts);
 
 	gen->psg = malloc(sizeof(psg_context));
