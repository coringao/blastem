/*
 Copyright 2013-2016 Michael Pavone
 This file is part of BlastEm.
 BlastEm is free software distributed under the terms of the GNU General Public License version 3 or greater. See COPYING for full license text.
*/
#include "genesis.h"
#include "blastem.h"
#include "nor.h"
#include <stdlib.h>
#include <ctype.h>
#include <time.h>
#include <string.h>
#include "render.h"
#include "gst.h"
#include "util.h"
#include "debug.h"
#include "gdb_remote.h"
#include "saves.h"
#include "bindings.h"
#include "jcart.h"
#define MCLKS_NTSC 53693175
#define MCLKS_PAL  53203395

uint32_t MCLKS_PER_68K;
#define MCLKS_PER_YM  7
#define MCLKS_PER_Z80 15
#define MCLKS_PER_PSG (MCLKS_PER_Z80*16)
#define Z80_INT_PULSE_MCLKS 2573 //measured value is ~171.5 Z80 clocks
#define DEFAULT_SYNC_INTERVAL MCLKS_LINE
#define DEFAULT_LOWPASS_CUTOFF 3390

//TODO: Figure out the exact value for this
#define LINES_NTSC 262
#define LINES_PAL 313

#ifdef IS_LIB
#define MAX_SOUND_CYCLES 1000
#else
#define MAX_SOUND_CYCLES 100000	
#endif

#ifdef NEW_CORE
#define Z80_CYCLE cycles
#define Z80_OPTS opts
#define z80_handle_code_write(...)
#else
#define Z80_CYCLE current_cycle
#define Z80_OPTS options
#endif

void genesis_serialize(genesis_context *gen, serialize_buffer *buf, uint32_t m68k_pc)
{
	start_section(buf, SECTION_68000);
	m68k_serialize(gen->m68k, m68k_pc, buf);
	end_section(buf);
	
	start_section(buf, SECTION_Z80);
	z80_serialize(gen->z80, buf);
	end_section(buf);
	
	start_section(buf, SECTION_VDP);
	vdp_serialize(gen->vdp, buf);
	end_section(buf);
	
	start_section(buf, SECTION_YM2612);
	ym_serialize(gen->ym, buf);
	end_section(buf);
	
	start_section(buf, SECTION_PSG);
	psg_serialize(gen->psg, buf);
	end_section(buf);
	
	start_section(buf, SECTION_GEN_BUS_ARBITER);
	save_int8(buf, gen->z80->reset);
	save_int8(buf, gen->z80->busreq);
	save_int16(buf, gen->z80_bank_reg);
	end_section(buf);
	
	start_section(buf, SECTION_SEGA_IO_1);
	io_serialize(gen->io.ports, buf);
	end_section(buf);
	
	start_section(buf, SECTION_SEGA_IO_2);
	io_serialize(gen->io.ports + 1, buf);
	end_section(buf);
	
	start_section(buf, SECTION_SEGA_IO_EXT);
	io_serialize(gen->io.ports + 2, buf);
	end_section(buf);
	
	start_section(buf, SECTION_MAIN_RAM);
	save_int8(buf, RAM_WORDS * 2 / 1024);
	save_buffer16(buf, gen->work_ram, RAM_WORDS);
	end_section(buf);
	
	start_section(buf, SECTION_SOUND_RAM);
	save_int8(buf, Z80_RAM_BYTES / 1024);
	save_buffer8(buf, gen->zram, Z80_RAM_BYTES);
	end_section(buf);
	
	cart_serialize(&gen->header, buf);
}

static uint8_t *serialize(system_header *sys, size_t *size_out)
{
	genesis_context *gen = (genesis_context *)sys;
	uint32_t address;
	if (gen->m68k->resume_pc) {
		gen->m68k->target_cycle = gen->m68k->current_cycle;
		gen->header.save_state = SERIALIZE_SLOT+1;
		resume_68k(gen->m68k);
		if (size_out) {
			*size_out = gen->serialize_size;
		}
		return gen->serialize_tmp;
	} else {
		serialize_buffer state;
		init_serialize(&state);
		uint32_t address = read_word(4, (void **)gen->m68k->mem_pointers, &gen->m68k->options->gen, gen->m68k) << 16;
		address |= read_word(6, (void **)gen->m68k->mem_pointers, &gen->m68k->options->gen, gen->m68k);
		genesis_serialize(gen, &state, address);
		if (size_out) {
			*size_out = state.size;
		}
		return state.data;
	}
}

static void ram_deserialize(deserialize_buffer *buf, void *vgen)
{
	genesis_context *gen = vgen;
	uint32_t ram_size = load_int8(buf) * 1024 / 2;
	if (ram_size > RAM_WORDS) {
		fatal_error("State has a RAM size of %d bytes", ram_size * 2);
	}
	load_buffer16(buf, gen->work_ram, ram_size);
	m68k_invalidate_code_range(gen->m68k, 0xE00000, 0x1000000);
}

static void zram_deserialize(deserialize_buffer *buf, void *vgen)
{
	genesis_context *gen = vgen;
	uint32_t ram_size = load_int8(buf) * 1024;
	if (ram_size > Z80_RAM_BYTES) {
		fatal_error("State has a Z80 RAM size of %d bytes", ram_size);
	}
	load_buffer8(buf, gen->zram, ram_size);
	z80_invalidate_code_range(gen->z80, 0, 0x4000);
}

static void update_z80_bank_pointer(genesis_context *gen)
{
	if (gen->z80_bank_reg < 0x140) {
		gen->z80->mem_pointers[1] = get_native_pointer(gen->z80_bank_reg << 15, (void **)gen->m68k->mem_pointers, &gen->m68k->options->gen);
	} else {
		gen->z80->mem_pointers[1] = NULL;
	}
	z80_invalidate_code_range(gen->z80, 0x8000, 0xFFFF);
}

static void bus_arbiter_deserialize(deserialize_buffer *buf, void *vgen)
{
	genesis_context *gen = vgen;
	gen->z80->reset = load_int8(buf);
	gen->z80->busreq = load_int8(buf);
	gen->z80_bank_reg = load_int16(buf) & 0x1FF;
}

static void adjust_int_cycle(m68k_context * context, vdp_context * v_context);
void genesis_deserialize(deserialize_buffer *buf, genesis_context *gen)
{
	register_section_handler(buf, (section_handler){.fun = m68k_deserialize, .data = gen->m68k}, SECTION_68000);
	register_section_handler(buf, (section_handler){.fun = z80_deserialize, .data = gen->z80}, SECTION_Z80);
	register_section_handler(buf, (section_handler){.fun = vdp_deserialize, .data = gen->vdp}, SECTION_VDP);
	register_section_handler(buf, (section_handler){.fun = ym_deserialize, .data = gen->ym}, SECTION_YM2612);
	register_section_handler(buf, (section_handler){.fun = psg_deserialize, .data = gen->psg}, SECTION_PSG);
	register_section_handler(buf, (section_handler){.fun = bus_arbiter_deserialize, .data = gen}, SECTION_GEN_BUS_ARBITER);
	register_section_handler(buf, (section_handler){.fun = io_deserialize, .data = gen->io.ports}, SECTION_SEGA_IO_1);
	register_section_handler(buf, (section_handler){.fun = io_deserialize, .data = gen->io.ports + 1}, SECTION_SEGA_IO_2);
	register_section_handler(buf, (section_handler){.fun = io_deserialize, .data = gen->io.ports + 2}, SECTION_SEGA_IO_EXT);
	register_section_handler(buf, (section_handler){.fun = ram_deserialize, .data = gen}, SECTION_MAIN_RAM);
	register_section_handler(buf, (section_handler){.fun = zram_deserialize, .data = gen}, SECTION_SOUND_RAM);
	register_section_handler(buf, (section_handler){.fun = cart_deserialize, .data = gen}, SECTION_MAPPER);
	while (buf->cur_pos < buf->size)
	{
		load_section(buf);
	}
	update_z80_bank_pointer(gen);
	adjust_int_cycle(gen->m68k, gen->vdp);
	free(buf->handlers);
	buf->handlers = NULL;
}

#include "m68k_internal.h" //needed for get_native_address_trans, should be eliminated once handling of PC is cleaned up
static void deserialize(system_header *sys, uint8_t *data, size_t size)
{
	genesis_context *gen = (genesis_context *)sys;
	deserialize_buffer buffer;
	init_deserialize(&buffer, data, size);
	genesis_deserialize(&buffer, gen);
#ifdef USE_NATIVE
	//HACK: Fix this once PC/IR is represented in a better way in 68K core
	gen->m68k->resume_pc = get_native_address_trans(gen->m68k, gen->m68k->last_prefetch_address);
#endif
}

uint16_t read_dma_value(uint32_t address)
{
	genesis_context *genesis = (genesis_context *)current_system;
	//TODO: Figure out what happens when you try to DMA from weird adresses like IO or banked Z80 area
	if ((address >= 0xA00000 && address < 0xB00000) || (address >= 0xC00000 && address <= 0xE00000)) {
		return 0;
	}
	
	//addresses here are word addresses (i.e. bit 0 corresponds to A1), so no need to do multiply by 2
	return read_word(address * 2, (void **)genesis->m68k->mem_pointers, &genesis->m68k->options->gen, genesis->m68k);
}

static uint16_t get_open_bus_value(system_header *system)
{
	genesis_context *genesis = (genesis_context *)system;
	return read_dma_value(genesis->m68k->last_prefetch_address/2);
}

static void adjust_int_cycle(m68k_context * context, vdp_context * v_context)
{
	//static int old_int_cycle = CYCLE_NEVER;
	genesis_context *gen = context->system;
	if (context->sync_cycle - context->current_cycle > gen->max_cycles) {
		context->sync_cycle = context->current_cycle + gen->max_cycles;
	}
	context->int_cycle = CYCLE_NEVER;
	if ((context->status & 0x7) < 6) {
		uint32_t next_vint = vdp_next_vint(v_context);
		if (next_vint != CYCLE_NEVER) {
			context->int_cycle = next_vint;
			context->int_num = 6;
		}
		if ((context->status & 0x7) < 4) {
			uint32_t next_hint = vdp_next_hint(v_context);
			if (next_hint != CYCLE_NEVER) {
				next_hint = next_hint < context->current_cycle ? context->current_cycle : next_hint;
				if (next_hint < context->int_cycle) {
					context->int_cycle = next_hint;
					context->int_num = 4;

				}
			}
		}
	}
	if (context->int_cycle > context->current_cycle && context->int_pending == INT_PENDING_SR_CHANGE) {
		context->int_pending = INT_PENDING_NONE;
	}
	/*if (context->int_cycle != old_int_cycle) {
		printf("int cycle changed to: %d, level: %d @ %d(%d), frame: %d, vcounter: %d, hslot: %d, mask: %d, hint_counter: %d\n", context->int_cycle, context->int_num, v_context->cycles, context->current_cycle, v_context->frame, v_context->vcounter, v_context->hslot, context->status & 0x7, v_context->hint_counter);
		old_int_cycle = context->int_cycle;
	}*/
	
	if (context->status & M68K_STATUS_TRACE || context->trace_pending) {
		context->target_cycle = context->current_cycle;
		return;
	}

	context->target_cycle = context->int_cycle < context->sync_cycle ? context->int_cycle : context->sync_cycle;
	if (context->should_return) {
		context->target_cycle = context->current_cycle;
	} else if (context->target_cycle < context->current_cycle) {
		//Changes to SR can result in an interrupt cycle that's in the past
		//This can cause issues with the implementation of STOP though
		context->target_cycle = context->current_cycle;
	}
	if (context->target_cycle == context->int_cycle) {
		//Currently delays from Z80 access and refresh are applied only when we sync
		//this can cause extra latency when it comes to interrupts
		//to prevent this code forces some extra synchronization in the period immediately before an interrupt
		if ((context->target_cycle - context->current_cycle) > gen->int_latency_prev1) {
			context->target_cycle = context->sync_cycle = context->int_cycle - gen->int_latency_prev1;
		} else if ((context->target_cycle - context->current_cycle) > gen->int_latency_prev2) {
			context->target_cycle = context->sync_cycle = context->int_cycle - gen->int_latency_prev2;
		} else {
			context->target_cycle = context->sync_cycle = context->current_cycle;
		}
		
	}
	/*printf("Cyc: %d, Trgt: %d, Int Cyc: %d, Int: %d, Mask: %X, V: %d, H: %d, HICount: %d, HReg: %d, Line: %d\n",
		context->current_cycle, context->target_cycle, context->int_cycle, context->int_num, (context->status & 0x7),
		v_context->regs[REG_MODE_2] & 0x20, v_context->regs[REG_MODE_1] & 0x10, v_context->hint_counter, v_context->regs[REG_HINT], v_context->cycles / MCLKS_LINE);*/
}

//#define DO_DEBUG_PRINT
#ifdef DO_DEBUG_PRINT
#define dprintf printf
#define dputs puts
#else
#define dprintf
#define dputs
#endif

static void z80_next_int_pulse(z80_context * z_context)
{
	genesis_context * gen = z_context->system;
<<<<<<< HEAD
	vdp_run_context(gen->vdp, z_context->current_cycle);
=======
#ifdef NEW_CORE
	z_context->int_cycle = vdp_next_vint_z80(gen->vdp);
	z_context->int_end_cycle = z_context->int_cycle + Z80_INT_PULSE_MCLKS;
	z_context->int_value = 0xFF;
	z80_sync_cycle(z_context, z_context->sync_cycle);
#else
>>>>>>> 05486c58
	z_context->int_pulse_start = vdp_next_vint_z80(gen->vdp);
	z_context->int_pulse_end = z_context->int_pulse_start + Z80_INT_PULSE_MCLKS;
	z_context->im2_vector = 0xFF;
#endif
}

static void sync_z80(z80_context * z_context, uint32_t mclks)
{
#ifndef NO_Z80
	if (z80_enabled) {
#ifdef NEW_CORE
		if (z_context->int_cycle == 0xFFFFFFFFU) {
			z80_next_int_pulse(z_context);
		}
#endif
		z80_run(z_context, mclks);
	} else
#endif
	{
		z_context->Z80_CYCLE = mclks;
	}
}

static void sync_sound(genesis_context * gen, uint32_t target)
{
	//printf("YM | Cycle: %d, bpos: %d, PSG | Cycle: %d, bpos: %d\n", gen->ym->current_cycle, gen->ym->buffer_pos, gen->psg->cycles, gen->psg->buffer_pos * 2);
	while (target > gen->psg->cycles && target - gen->psg->cycles > MAX_SOUND_CYCLES) {
		uint32_t cur_target = gen->psg->cycles + MAX_SOUND_CYCLES;
		//printf("Running PSG to cycle %d\n", cur_target);
		psg_run(gen->psg, cur_target);
		//printf("Running YM-2612 to cycle %d\n", cur_target);
		ym_run(gen->ym, cur_target);
	}
	psg_run(gen->psg, target);
	ym_run(gen->ym, target);

	//printf("Target: %d, YM bufferpos: %d, PSG bufferpos: %d\n", target, gen->ym->buffer_pos, gen->psg->buffer_pos * 2);
}

//TODO: move this inside the system context
static uint32_t last_frame_num;

//My refresh emulation isn't currently good enough and causes more problems than it solves
//#define REFRESH_EMULATION
#ifdef REFRESH_EMULATION
#define REFRESH_INTERVAL 128
#define REFRESH_DELAY 2
uint32_t last_sync_cycle;
uint32_t refresh_counter;
#endif

#include <limits.h>
#define ADJUST_BUFFER (8*MCLKS_LINE*313)
#define MAX_NO_ADJUST (UINT_MAX-ADJUST_BUFFER)

m68k_context * sync_components(m68k_context * context, uint32_t address)
{
	genesis_context * gen = context->system;
	vdp_context * v_context = gen->vdp;
	z80_context * z_context = gen->z80;
#ifdef REFRESH_EMULATION
	//lame estimation of refresh cycle delay
	refresh_counter += context->current_cycle - last_sync_cycle;
	if (!gen->bus_busy) {
		context->current_cycle += REFRESH_DELAY * MCLKS_PER_68K * (refresh_counter / (MCLKS_PER_68K * REFRESH_INTERVAL));
	}
	refresh_counter = refresh_counter % (MCLKS_PER_68K * REFRESH_INTERVAL);
#endif

	uint32_t mclks = context->current_cycle;
	sync_z80(z_context, mclks);
	sync_sound(gen, mclks);
	vdp_run_context(v_context, mclks);
	if (mclks >= gen->reset_cycle) {
		gen->reset_requested = 1;
		context->should_return = 1;
		gen->reset_cycle = CYCLE_NEVER;
	}
	if (v_context->frame != last_frame_num) {
		//printf("reached frame end %d | MCLK Cycles: %d, Target: %d, VDP cycles: %d, vcounter: %d, hslot: %d\n", last_frame_num, mclks, gen->frame_end, v_context->cycles, v_context->vcounter, v_context->hslot);
		last_frame_num = v_context->frame;

		if(exit_after){
			--exit_after;
			if (!exit_after) {
				exit(0);
			}
		}
		if (context->current_cycle > MAX_NO_ADJUST) {
			uint32_t deduction = mclks - ADJUST_BUFFER;
			vdp_adjust_cycles(v_context, deduction);
			io_adjust_cycles(gen->io.ports, context->current_cycle, deduction);
			io_adjust_cycles(gen->io.ports+1, context->current_cycle, deduction);
			io_adjust_cycles(gen->io.ports+2, context->current_cycle, deduction);
			if (gen->mapper_type == MAPPER_JCART) {
				jcart_adjust_cycles(gen, deduction);
			}
			context->current_cycle -= deduction;
			z80_adjust_cycles(z_context, deduction);
			gen->ym->current_cycle -= deduction;
			gen->psg->cycles -= deduction;
			if (gen->ym->write_cycle != CYCLE_NEVER) {
				gen->ym->write_cycle = gen->ym->write_cycle >= deduction ? gen->ym->write_cycle - deduction : 0;
			}
			if (gen->reset_cycle != CYCLE_NEVER) {
				gen->reset_cycle -= deduction;
			}
		}
	}
	gen->frame_end = vdp_cycles_to_frame_end(v_context);
	context->sync_cycle = gen->frame_end;
	//printf("Set sync cycle to: %d @ %d, vcounter: %d, hslot: %d\n", context->sync_cycle, context->current_cycle, v_context->vcounter, v_context->hslot);
	if (context->int_ack) {
		//printf("acknowledging %d @ %d:%d, vcounter: %d, hslot: %d\n", context->int_ack, context->current_cycle, v_context->cycles, v_context->vcounter, v_context->hslot);
		vdp_int_ack(v_context);
		context->int_ack = 0;
	}
	if (!address && (gen->header.enter_debugger || gen->header.save_state)) {
		context->sync_cycle = context->current_cycle + 1;
	}
	adjust_int_cycle(context, v_context);
	if (gen->reset_cycle < context->target_cycle) {
		context->target_cycle = gen->reset_cycle;
	}
#ifdef USE_NATIVE
	if (address) {
		if (gen->header.enter_debugger) {
			gen->header.enter_debugger = 0;
			debugger(context, address);
		}
#ifdef NEW_CORE
		if (gen->header.save_state) {
#else
		if (gen->header.save_state && (z_context->pc || !z_context->native_pc || z_context->reset || !z_context->busreq)) {
#endif
			uint8_t slot = gen->header.save_state - 1;
			gen->header.save_state = 0;
#ifndef NEW_CORE
			if (z_context->native_pc && !z_context->reset) {
				//advance Z80 core to the start of an instruction
				while (!z_context->pc)
				{
					sync_z80(z_context, z_context->current_cycle + MCLKS_PER_Z80);
				}
			}
#endif
			char *save_path = slot == SERIALIZE_SLOT ? NULL : get_slot_name(&gen->header, slot, use_native_states ? "state" : "gst");
			if (use_native_states || slot == SERIALIZE_SLOT) {
				serialize_buffer state;
				init_serialize(&state);
				genesis_serialize(gen, &state, address);
				if (slot == SERIALIZE_SLOT) {
					gen->serialize_tmp = state.data;
					gen->serialize_size = state.size;
					context->sync_cycle = context->current_cycle;
					context->should_return = 1;
				} else {
					save_to_file(&state, save_path);
					free(state.data);
				}
			} else {
				save_gst(gen, save_path, address);
			}
			printf("Saved state to %s\n", save_path);
			free(save_path);
		} else if(gen->header.save_state) {
			context->sync_cycle = context->current_cycle + 1;
		}
	}
#endif
#ifdef REFRESH_EMULATION
	last_sync_cycle = context->current_cycle;
#endif
	return context;
}

static m68k_context * vdp_port_write(uint32_t vdp_port, m68k_context * context, uint16_t value)
{
	if (vdp_port & 0x2700E0) {
		fatal_error("machine freeze due to write to address %X\n", 0xC00000 | vdp_port);
	}
	vdp_port &= 0x1F;
	//printf("vdp_port write: %X, value: %X, cycle: %d\n", vdp_port, value, context->current_cycle);
#ifdef REFRESH_EMULATION
	//do refresh check here so we can avoid adding a penalty for a refresh that happens during a VDP access
	refresh_counter += context->current_cycle - 4*MCLKS_PER_68K - last_sync_cycle;
	context->current_cycle += REFRESH_DELAY * MCLKS_PER_68K * (refresh_counter / (MCLKS_PER_68K * REFRESH_INTERVAL));
	refresh_counter = refresh_counter % (MCLKS_PER_68K * REFRESH_INTERVAL);
	last_sync_cycle = context->current_cycle;
#endif
	sync_components(context, 0);
	genesis_context * gen = context->system;
	vdp_context *v_context = gen->vdp;
	uint32_t before_cycle = v_context->cycles;
	if (vdp_port < 0x10) {
		int blocked;
		if (vdp_port < 4) {
			while (vdp_data_port_write(v_context, value) < 0) {
				while(v_context->flags & FLAG_DMA_RUN) {
					vdp_run_dma_done(v_context, gen->frame_end);
					if (v_context->cycles >= gen->frame_end) {
						uint32_t cycle_diff = v_context->cycles - context->current_cycle;
						uint32_t m68k_cycle_diff = (cycle_diff / MCLKS_PER_68K) * MCLKS_PER_68K;
						if (m68k_cycle_diff < cycle_diff) {
							m68k_cycle_diff += MCLKS_PER_68K;
						}
						context->current_cycle += m68k_cycle_diff;
						gen->bus_busy = 1;
						sync_components(context, 0);
						gen->bus_busy = 0;
					}
				}
				//context->current_cycle = v_context->cycles;
			}
		} else if(vdp_port < 8) {
			vdp_run_context_full(v_context, context->current_cycle);
			before_cycle = v_context->cycles;
			blocked = vdp_control_port_write(v_context, value);
			if (blocked) {
				while (blocked) {
					while(v_context->flags & FLAG_DMA_RUN) {
						vdp_run_dma_done(v_context, gen->frame_end);
						if (v_context->cycles >= gen->frame_end) {
							uint32_t cycle_diff = v_context->cycles - context->current_cycle;
							uint32_t m68k_cycle_diff = (cycle_diff / MCLKS_PER_68K) * MCLKS_PER_68K;
							if (m68k_cycle_diff < cycle_diff) {
								m68k_cycle_diff += MCLKS_PER_68K;
							}
							context->current_cycle += m68k_cycle_diff;
							gen->bus_busy = 1;
							sync_components(context, 0);
							gen->bus_busy = 0;
						}
					}
					
					if (blocked < 0) {
						blocked = vdp_control_port_write(v_context, value);
					} else {
						blocked = 0;
					}
				}
			} else {
				context->sync_cycle = gen->frame_end = vdp_cycles_to_frame_end(v_context);
				//printf("Set sync cycle to: %d @ %d, vcounter: %d, hslot: %d\n", context->sync_cycle, context->current_cycle, v_context->vcounter, v_context->hslot);
				adjust_int_cycle(context, v_context);
			}
		} else {
			fatal_error("Illegal write to HV Counter port %X\n", vdp_port);
		}
		if (v_context->cycles != before_cycle) {
			//printf("68K paused for %d (%d) cycles at cycle %d (%d) for write\n", v_context->cycles - context->current_cycle, v_context->cycles - before_cycle, context->current_cycle, before_cycle);
			uint32_t cycle_diff = v_context->cycles - context->current_cycle;
			uint32_t m68k_cycle_diff = (cycle_diff / MCLKS_PER_68K) * MCLKS_PER_68K;
			if (m68k_cycle_diff < cycle_diff) {
				m68k_cycle_diff += MCLKS_PER_68K;
			}
			context->current_cycle += m68k_cycle_diff;
			//Lock the Z80 out of the bus until the VDP access is complete
			gen->bus_busy = 1;
			sync_z80(gen->z80, v_context->cycles);
			gen->bus_busy = 0;
		}
	} else if (vdp_port < 0x18) {
		psg_write(gen->psg, value);
	} else {
		vdp_test_port_write(gen->vdp, value);
	}
#ifdef REFRESH_EMULATION
	last_sync_cycle -= 4;
	//refresh may have happened while we were waiting on the VDP,
	//so advance refresh_counter but don't add any delays
	if (vdp_port >= 4 && vdp_port < 8 && v_context->cycles != before_cycle) {
		refresh_counter = 0;
	} else {
		refresh_counter += (context->current_cycle - last_sync_cycle);
		refresh_counter = refresh_counter % (MCLKS_PER_68K * REFRESH_INTERVAL);
	}
	last_sync_cycle = context->current_cycle;
#endif
	return context;
}

static m68k_context * vdp_port_write_b(uint32_t vdp_port, m68k_context * context, uint8_t value)
{
	return vdp_port_write(vdp_port, context, vdp_port < 0x10 ? value | value << 8 : ((vdp_port & 1) ? value : 0));
}

static void * z80_vdp_port_write(uint32_t vdp_port, void * vcontext, uint8_t value)
{
	z80_context * context = vcontext;
	genesis_context * gen = context->system;
	vdp_port &= 0xFF;
	if (vdp_port & 0xE0) {
		fatal_error("machine freeze due to write to Z80 address %X\n", 0x7F00 | vdp_port);
	}
	if (vdp_port < 0x10) {
		//These probably won't currently interact well with the 68K accessing the VDP
		if (vdp_port < 4) {
			vdp_run_context(gen->vdp, context->Z80_CYCLE);
			vdp_data_port_write(gen->vdp, value << 8 | value);
		} else if (vdp_port < 8) {
			vdp_run_context_full(gen->vdp, context->Z80_CYCLE);
			vdp_control_port_write(gen->vdp, value << 8 | value);
		} else {
			fatal_error("Illegal write to HV Counter port %X\n", vdp_port);
		}
	} else if (vdp_port < 0x18) {
		sync_sound(gen, context->Z80_CYCLE);
		psg_write(gen->psg, value);
	} else {
		vdp_test_port_write(gen->vdp, value);
	}
	return context;
}

static uint16_t vdp_port_read(uint32_t vdp_port, m68k_context * context)
{
	if (vdp_port & 0x2700E0) {
		fatal_error("machine freeze due to read from address %X\n", 0xC00000 | vdp_port);
	}
	vdp_port &= 0x1F;
	uint16_t value;
#ifdef REFRESH_EMULATION
	//do refresh check here so we can avoid adding a penalty for a refresh that happens during a VDP access
	refresh_counter += context->current_cycle - 4*MCLKS_PER_68K - last_sync_cycle;
	context->current_cycle += REFRESH_DELAY * MCLKS_PER_68K * (refresh_counter / (MCLKS_PER_68K * REFRESH_INTERVAL));
	refresh_counter = refresh_counter % (MCLKS_PER_68K * REFRESH_INTERVAL);
	last_sync_cycle = context->current_cycle;
#endif
	sync_components(context, 0);
	genesis_context *gen = context->system;
	vdp_context * v_context = gen->vdp;
	uint32_t before_cycle = v_context->cycles;
	if (vdp_port < 0x10) {
		if (vdp_port < 4) {
			value = vdp_data_port_read(v_context);
		} else if(vdp_port < 8) {
			value = vdp_control_port_read(v_context);
		} else {
			value = vdp_hv_counter_read(v_context);
			//printf("HV Counter: %X at cycle %d\n", value, v_context->cycles);
		}
	} else if (vdp_port < 0x18){
		fatal_error("Illegal read from PSG  port %X\n", vdp_port);
	} else {
		value = vdp_test_port_read(v_context);
	}
	if (v_context->cycles != before_cycle) {
		//printf("68K paused for %d (%d) cycles at cycle %d (%d) for read\n", v_context->cycles - context->current_cycle, v_context->cycles - before_cycle, context->current_cycle, before_cycle);
		context->current_cycle = v_context->cycles;
		//Lock the Z80 out of the bus until the VDP access is complete
		genesis_context *gen = context->system;
		gen->bus_busy = 1;
		sync_z80(gen->z80, v_context->cycles);
		gen->bus_busy = 0;
	}
#ifdef REFRESH_EMULATION
	last_sync_cycle -= 4;
	//refresh may have happened while we were waiting on the VDP,
	//so advance refresh_counter but don't add any delays
	refresh_counter += (context->current_cycle - last_sync_cycle);
	refresh_counter = refresh_counter % (MCLKS_PER_68K * REFRESH_INTERVAL);
	last_sync_cycle = context->current_cycle;
#endif
	return value;
}

static uint8_t vdp_port_read_b(uint32_t vdp_port, m68k_context * context)
{
	uint16_t value = vdp_port_read(vdp_port, context);
	if (vdp_port & 1) {
		return value;
	} else {
		return value >> 8;
	}
}

static uint8_t z80_vdp_port_read(uint32_t vdp_port, void * vcontext)
{
	z80_context * context = vcontext;
	if (vdp_port & 0xE0) {
		fatal_error("machine freeze due to read from Z80 address %X\n", 0x7F00 | vdp_port);
	}
	genesis_context * gen = context->system;
	//VDP access goes over the 68K bus like a bank area access
	//typical delay from bus arbitration
	context->Z80_CYCLE += 3 * MCLKS_PER_Z80;
	//TODO: add cycle for an access right after a previous one
	//TODO: Below cycle time is an estimate based on the time between 68K !BG goes low and Z80 !MREQ goes high
	//      Needs a new logic analyzer capture to get the actual delay on the 68K side
	gen->m68k->current_cycle += 8 * MCLKS_PER_68K;


	vdp_port &= 0x1F;
	uint16_t ret;
	if (vdp_port < 0x10) {
		//These probably won't currently interact well with the 68K accessing the VDP
		vdp_run_context(gen->vdp, context->Z80_CYCLE);
		if (vdp_port < 4) {
			ret = vdp_data_port_read(gen->vdp);
		} else if (vdp_port < 8) {
			ret = vdp_control_port_read(gen->vdp);
		} else {
			ret = vdp_hv_counter_read(gen->vdp);
		}
	} else {
		//TODO: Figure out the correct value today
		ret = 0xFFFF;
	}
	return vdp_port & 1 ? ret : ret >> 8;
}

//TODO: Move this inside the system context
static uint32_t zram_counter = 0;

static m68k_context * io_write(uint32_t location, m68k_context * context, uint8_t value)
{
	genesis_context * gen = context->system;
	if (location < 0x10000) {
		//Access to Z80 memory incurs a one 68K cycle wait state
		context->current_cycle += MCLKS_PER_68K;
		if (!z80_enabled || z80_get_busack(gen->z80, context->current_cycle)) {
			location &= 0x7FFF;
			if (location < 0x4000) {
				gen->zram[location & 0x1FFF] = value;
#ifndef NO_Z80
				z80_handle_code_write(location & 0x1FFF, gen->z80);
#endif
			} else if (location < 0x6000) {
				sync_sound(gen, context->current_cycle);
				if (location & 1) {
					ym_data_write(gen->ym, value);
				} else if(location & 2) {
					ym_address_write_part2(gen->ym, value);
				} else {
					ym_address_write_part1(gen->ym, value);
				}
			} else if (location == 0x6000) {
				gen->z80_bank_reg = (gen->z80_bank_reg >> 1 | value << 8) & 0x1FF;
				if (gen->z80_bank_reg < 0x80) {
					gen->z80->mem_pointers[1] = (gen->z80_bank_reg << 15) + ((char *)gen->z80->mem_pointers[2]);
				} else {
					gen->z80->mem_pointers[1] = NULL;
				}
			} else {
				fatal_error("68K write to unhandled Z80 address %X\n", location);
			}
		}
	} else {
		location &= 0x1FFF;
		if (location < 0x100) {
			switch(location/2)
			{
			case 0x1:
				io_data_write(gen->io.ports, value, context->current_cycle);
				break;
			case 0x2:
				io_data_write(gen->io.ports+1, value, context->current_cycle);
				break;
			case 0x3:
				io_data_write(gen->io.ports+2, value, context->current_cycle);
				break;
			case 0x4:
				io_control_write(gen->io.ports, value, context->current_cycle);
				break;
			case 0x5:
				io_control_write(gen->io.ports+1, value, context->current_cycle);
				break;
			case 0x6:
				io_control_write(gen->io.ports+2, value, context->current_cycle);
				break;
			case 0x7:
				gen->io.ports[0].serial_out = value;
				break;
			case 0x8:
			case 0xB:
			case 0xE:
				//serial input port is not writeable
				break;
			case 0x9:
				gen->io.ports[0].serial_ctrl = value;
				break;
			case 0xA:
				gen->io.ports[1].serial_out = value;
				break;
			case 0xC:
				gen->io.ports[1].serial_ctrl = value;
				break;
			case 0xD:
				gen->io.ports[2].serial_out = value;
				break;
			case 0xF:
				gen->io.ports[2].serial_ctrl = value;
				break;
			}
		} else {
			if (location == 0x1100) {
				if (value & 1) {
					dputs("bus requesting Z80");
					if (z80_enabled) {
						z80_assert_busreq(gen->z80, context->current_cycle);
					} else {
						gen->z80->busack = 1;
					}
				} else {
					if (gen->z80->busreq) {
						dputs("releasing z80 bus");
						#ifdef DO_DEBUG_PRINT
						char fname[20];
						sprintf(fname, "zram-%d", zram_counter++);
						FILE * f = fopen(fname, "wb");
						fwrite(z80_ram, 1, sizeof(z80_ram), f);
						fclose(f);
						#endif
					}
					if (z80_enabled) {
						z80_clear_busreq(gen->z80, context->current_cycle);
					} else {
						gen->z80->busack = 0;
					}
				}
			} else if (location == 0x1200) {
				sync_z80(gen->z80, context->current_cycle);
				if (value & 1) {
					if (z80_enabled) {
						z80_clear_reset(gen->z80, context->current_cycle);
					} else {
						gen->z80->reset = 0;
					}
				} else {
					if (z80_enabled) {
						z80_assert_reset(gen->z80, context->current_cycle);
					} else {
						gen->z80->reset = 1;
					}
					ym_reset(gen->ym);
				}
			}
		}
	}
	return context;
}

static m68k_context * io_write_w(uint32_t location, m68k_context * context, uint16_t value)
{
	if (location < 0x10000 || (location & 0x1FFF) >= 0x100) {
		return io_write(location, context, value >> 8);
	} else {
		return io_write(location, context, value);
	}
}

#define FOREIGN 0x80
#define HZ50 0x40
#define USA FOREIGN
#define JAP 0x00
#define EUR (HZ50|FOREIGN)
#define NO_DISK 0x20

static uint8_t io_read(uint32_t location, m68k_context * context)
{
	uint8_t value;
	genesis_context *gen = context->system;
	if (location < 0x10000) {
		//Access to Z80 memory incurs a one 68K cycle wait state
		context->current_cycle += MCLKS_PER_68K;
		if (!z80_enabled || z80_get_busack(gen->z80, context->current_cycle)) {
			location &= 0x7FFF;
			if (location < 0x4000) {
				value = gen->zram[location & 0x1FFF];
			} else if (location < 0x6000) {
				sync_sound(gen, context->current_cycle);
				value = ym_read_status(gen->ym);
			} else {
				value = 0xFF;
			}
		} else {
			value = 0xFF;
		}
	} else {
		location &= 0x1FFF;
		if (location < 0x100) {
			switch(location/2)
			{
			case 0x0:
				//version bits should be 0 for now since we're not emulating TMSS
				value = gen->version_reg;
				break;
			case 0x1:
				value = io_data_read(gen->io.ports, context->current_cycle);
				break;
			case 0x2:
				value = io_data_read(gen->io.ports+1, context->current_cycle);
				break;
			case 0x3:
				value = io_data_read(gen->io.ports+2, context->current_cycle);
				break;
			case 0x4:
				value = gen->io.ports[0].control;
				break;
			case 0x5:
				value = gen->io.ports[1].control;
				break;
			case 0x6:
				value = gen->io.ports[2].control;
				break;
			case 0x7:
				value = gen->io.ports[0].serial_out;
				break;
			case 0x8:
				value = gen->io.ports[0].serial_in;
				break;
			case 0x9:
				value = gen->io.ports[0].serial_ctrl;
				break;
			case 0xA:
				value = gen->io.ports[1].serial_out;
				break;
			case 0xB:
				value = gen->io.ports[1].serial_in;
				break;
			case 0xC:
				value = gen->io.ports[1].serial_ctrl;
				break;
			case 0xD:
				value = gen->io.ports[2].serial_out;
				break;
			case 0xE:
				value = gen->io.ports[2].serial_in;
				break;
			case 0xF:
				value = gen->io.ports[2].serial_ctrl;
				break;
			default:
				value = 0xFF;
			}
		} else {
			if (location == 0x1100) {
				value = z80_enabled ? !z80_get_busack(gen->z80, context->current_cycle) : !gen->z80->busack;
				value |= (get_open_bus_value(&gen->header) >> 8) & 0xFE;
				dprintf("Byte read of BUSREQ returned %d @ %d (reset: %d)\n", value, context->current_cycle, gen->z80->reset);
			} else if (location == 0x1200) {
				value = !gen->z80->reset;
			} else {
				value = 0xFF;
				printf("Byte read of unknown IO location: %X\n", location);
			}
		}
	}
	return value;
}

static uint16_t io_read_w(uint32_t location, m68k_context * context)
{
	genesis_context *gen = context->system;
	uint16_t value = io_read(location, context);
	if (location < 0x10000 || (location & 0x1FFF) < 0x100) {
		value = value | (value << 8);
	} else {
		value <<= 8;
		value |= get_open_bus_value(&gen->header) & 0xFF;
	}
	return value;
}

static void * z80_write_ym(uint32_t location, void * vcontext, uint8_t value)
{
	z80_context * context = vcontext;
	genesis_context * gen = context->system;
	sync_sound(gen, context->Z80_CYCLE);
	if (location & 1) {
		ym_data_write(gen->ym, value);
	} else if (location & 2) {
		ym_address_write_part2(gen->ym, value);
	} else {
		ym_address_write_part1(gen->ym, value);
	}
	return context;
}

static uint8_t z80_read_ym(uint32_t location, void * vcontext)
{
	z80_context * context = vcontext;
	genesis_context * gen = context->system;
	sync_sound(gen, context->Z80_CYCLE);
	return ym_read_status(gen->ym);
}

static uint8_t z80_read_bank(uint32_t location, void * vcontext)
{
	z80_context * context = vcontext;
	genesis_context *gen = context->system;

	if (gen->bus_busy) {
<<<<<<< HEAD
#ifdef USE_NATIVE
		context->current_cycle = context->sync_cycle;
#else
		context->m_icount = 0;
#endif
=======
		context->Z80_CYCLE = gen->m68k->current_cycle;
>>>>>>> 05486c58
	}

	//typical delay from bus arbitration
<<<<<<< HEAD
#ifdef USE_NATIVE
	context->current_cycle += 3 * MCLKS_PER_Z80;
#else
	context->m_icount -= 3;
#endif
=======
	context->Z80_CYCLE += 3 * MCLKS_PER_Z80;
>>>>>>> 05486c58
	//TODO: add cycle for an access right after a previous one
	//TODO: Below cycle time is an estimate based on the time between 68K !BG goes low and Z80 !MREQ goes high
	//      Needs a new logic analyzer capture to get the actual delay on the 68K side
	gen->m68k->current_cycle += 8 * MCLKS_PER_68K;

	location &= 0x7FFF;
	if (context->mem_pointers[1]) {
		return context->mem_pointers[1][location ^ 1];
	}
	uint32_t address = gen->z80_bank_reg << 15 | location;
	if (address >= 0xC00000 && address < 0xE00000) {
		return z80_vdp_port_read(location & 0xFF, context);
	} else {
		fprintf(stderr, "Unhandled read by Z80 from address %X through banked memory area (%X)\n", address, gen->z80_bank_reg << 15);
	}
	return 0;
}

static void *z80_write_bank(uint32_t location, void * vcontext, uint8_t value)
{
	z80_context * context = vcontext;
	genesis_context *gen = context->system;
	if (gen->bus_busy) {
<<<<<<< HEAD
#ifdef USE_NATIVE
		context->current_cycle = context->sync_cycle;
#else
		context->m_icount = 0;
#endif
	}
	//typical delay from bus arbitration
#ifdef USE_NATIVE
	context->current_cycle += 3 * MCLKS_PER_Z80;
#else
	context->m_icount -= 3;
#endif
=======
		context->Z80_CYCLE = gen->m68k->current_cycle;
	}
	//typical delay from bus arbitration
	context->Z80_CYCLE += 3 * MCLKS_PER_Z80;
>>>>>>> 05486c58
	//TODO: add cycle for an access right after a previous one
	//TODO: Below cycle time is an estimate based on the time between 68K !BG goes low and Z80 !MREQ goes high
	//      Needs a new logic analyzer capture to get the actual delay on the 68K side
	gen->m68k->current_cycle += 8 * MCLKS_PER_68K;

	location &= 0x7FFF;
	uint32_t address = gen->z80_bank_reg << 15 | location;
	if (address >= 0xE00000) {
		address &= 0xFFFF;
		((uint8_t *)gen->work_ram)[address ^ 1] = value;
	} else if (address >= 0xC00000) {
		z80_vdp_port_write(location & 0xFF, context, value);
	} else {
		fprintf(stderr, "Unhandled write by Z80 to address %X through banked memory area\n", address);
	}
	return context;
}

static void *z80_write_bank_reg(uint32_t location, void * vcontext, uint8_t value)
{
	z80_context * context = vcontext;
	genesis_context *gen = context->system;

	gen->z80_bank_reg = (gen->z80_bank_reg >> 1 | value << 8) & 0x1FF;
	update_z80_bank_pointer(context->system);

	return context;
}

static void set_speed_percent(system_header * system, uint32_t percent)
{
	genesis_context *context = (genesis_context *)system;
	uint32_t old_clock = context->master_clock;
	context->master_clock = ((uint64_t)context->normal_clock * (uint64_t)percent) / 100;
	while (context->ym->current_cycle != context->psg->cycles) {
		sync_sound(context, context->psg->cycles + MCLKS_PER_PSG);
	}
	ym_adjust_master_clock(context->ym, context->master_clock);
	psg_adjust_master_clock(context->psg, context->master_clock);
}

void set_region(genesis_context *gen, rom_info *info, uint8_t region)
{
	if (!region) {
		char * def_region = tern_find_path_default(config, "system\0default_region\0", (tern_val){.ptrval = "U"}, TVAL_PTR).ptrval;
		if (!info->regions || (info->regions & translate_region_char(toupper(*def_region)))) {
			region = translate_region_char(toupper(*def_region));
		} else {
			region = info->regions;
		}
	}
	if (region & REGION_E) {
		gen->version_reg = NO_DISK | EUR;
	} else if (region & REGION_J) {
		gen->version_reg = NO_DISK | JAP;
	} else {
		gen->version_reg = NO_DISK | USA;
	}
	
	if (region & HZ50) {
		gen->normal_clock = MCLKS_PAL;
	} else {
		gen->normal_clock = MCLKS_NTSC;
	}
	gen->master_clock = gen->normal_clock;
}

static uint8_t load_state(system_header *system, uint8_t slot)
{
	genesis_context *gen = (genesis_context *)system;
	char *statepath = get_slot_name(system, slot, "state");
	deserialize_buffer state;
	uint32_t pc = 0;
	uint8_t ret = 0;
	if (!gen->m68k->resume_pc) {
		system->delayed_load_slot = slot + 1;
		gen->m68k->should_return = 1;
		ret = get_modification_time(statepath) != 0;
		if (!ret) {
			strcpy(statepath + strlen(statepath)-strlen("state"), "gst");
			ret = get_modification_time(statepath) != 0;
		}
		goto done;
	}
	if (load_from_file(&state, statepath)) {
		genesis_deserialize(&state, gen);
		free(state.data);
		//HACK
		pc = gen->m68k->last_prefetch_address;
		ret = 1;
	} else {
#ifdef USE_NATIVE
		strcpy(statepath + strlen(statepath)-strlen("state"), "gst");
		pc = load_gst(gen, statepath);
		ret = pc != 0;
#endif
	}
#ifdef USE_NATIVE
	if (ret) {
		gen->m68k->resume_pc = get_native_address_trans(gen->m68k, pc);
	}
#endif
done:
	free(statepath);
	return ret;
}

static void handle_reset_requests(genesis_context *gen)
{
	while (gen->reset_requested || gen->header.delayed_load_slot)
	{
		if (gen->reset_requested) {
			gen->reset_requested = 0;
			gen->m68k->should_return = 0;
			z80_assert_reset(gen->z80, gen->m68k->current_cycle);
			z80_clear_busreq(gen->z80, gen->m68k->current_cycle);
			ym_reset(gen->ym);
			//Is there any sort of VDP reset?
			m68k_reset(gen->m68k);
		}
		if (gen->header.delayed_load_slot) {
			load_state(&gen->header, gen->header.delayed_load_slot - 1);
			gen->header.delayed_load_slot = 0;
			resume_68k(gen->m68k);
		}
	}
#ifndef IS_LIB
	bindings_release_capture();
	vdp_release_framebuffer(gen->vdp);
	render_pause_source(gen->ym->audio);
	render_pause_source(gen->psg->audio);
#endif
}

static void start_genesis(system_header *system, char *statefile)
{
	genesis_context *gen = (genesis_context *)system;
	if (statefile) {
		//first try loading as a native format savestate
		deserialize_buffer state;
		uint32_t pc;
		if (load_from_file(&state, statefile)) {
			genesis_deserialize(&state, gen);
			free(state.data);
			//HACK
			pc = gen->m68k->last_prefetch_address;
		} else {
#ifdef USE_NATIVE
			pc = load_gst(gen, statefile);
			if (!pc) {
				fatal_error("Failed to load save state %s\n", statefile);
			}
#endif
		}
		printf("Loaded %s\n", statefile);
#ifdef USE_NATIVE
		if (gen->header.enter_debugger) {
			gen->header.enter_debugger = 0;
			insert_breakpoint(gen->m68k, pc, gen->header.debugger_type == DEBUGGER_NATIVE ? debugger : gdb_debug_enter);
		}
#endif
		adjust_int_cycle(gen->m68k, gen->vdp);
		start_68k_context(gen->m68k, pc);
	} else {
#ifdef USE_NATIVE
		if (gen->header.enter_debugger) {
			gen->header.enter_debugger = 0;
			uint32_t address = gen->cart[2] << 16 | gen->cart[3];
			insert_breakpoint(gen->m68k, address, gen->header.debugger_type == DEBUGGER_NATIVE ? debugger : gdb_debug_enter);
		}
#endif
		m68k_reset(gen->m68k);
	}
	handle_reset_requests(gen);
	return;
}

static void resume_genesis(system_header *system)
{
	genesis_context *gen = (genesis_context *)system;
#ifndef IS_LIB
	render_set_video_standard((gen->version_reg & HZ50) ? VID_PAL : VID_NTSC);
	bindings_reacquire_capture();
	vdp_reacquire_framebuffer(gen->vdp);
	render_resume_source(gen->ym->audio);
	render_resume_source(gen->psg->audio);
#endif
	resume_68k(gen->m68k);
	handle_reset_requests(gen);
}

static void inc_debug_mode(system_header *system)
{
	genesis_context *gen = (genesis_context *)system;
	vdp_inc_debug_mode(gen->vdp);
}

static void request_exit(system_header *system)
{
	genesis_context *gen = (genesis_context *)system;
	gen->m68k->target_cycle = gen->m68k->current_cycle;
	gen->m68k->should_return = 1;
}

static void persist_save(system_header *system)
{
	genesis_context *gen = (genesis_context *)system;
	if (gen->save_type == SAVE_NONE) {
		return;
	}
	FILE * f = fopen(save_filename, "wb");
	if (!f) {
		fprintf(stderr, "Failed to open %s file %s for writing\n", save_type_name(gen->save_type), save_filename);
		return;
	}
	fwrite(gen->save_storage, 1, gen->save_size, f);
	fclose(f);
	printf("Saved %s to %s\n", save_type_name(gen->save_type), save_filename);
}

static void load_save(system_header *system)
{
	genesis_context *gen = (genesis_context *)system;
	FILE * f = fopen(save_filename, "rb");
	if (f) {
		uint32_t read = fread(gen->save_storage, 1, gen->save_size, f);
		fclose(f);
		if (read > 0) {
			printf("Loaded %s from %s\n", save_type_name(gen->save_type), save_filename);
		}
	}
}

static void soft_reset(system_header *system)
{
	genesis_context *gen = (genesis_context *)system;
	if (gen->reset_cycle == CYCLE_NEVER) {
		double random = (double)rand()/(double)RAND_MAX;
		gen->reset_cycle = gen->m68k->current_cycle + random * MCLKS_LINE * (gen->version_reg & HZ50 ? LINES_PAL : LINES_NTSC);
		if (gen->reset_cycle < gen->m68k->target_cycle) {
			gen->m68k->target_cycle = gen->reset_cycle;
		}
	}
}

static void free_genesis(system_header *system)
{
	genesis_context *gen = (genesis_context *)system;
	vdp_free(gen->vdp);
	memmap_chunk *map = (memmap_chunk *)gen->m68k->options->gen.memmap;
	m68k_options_free(gen->m68k->options);
	free(gen->cart);
	free(gen->m68k);
	free(gen->work_ram);
	z80_options_free(gen->z80->Z80_OPTS);
	free(gen->z80);
	free(gen->zram);
	ym_free(gen->ym);
	psg_free(gen->psg);
	free(gen->header.save_dir);
	free_rom_info(&gen->header.info);
	free(gen->lock_on);
	free(gen);
}

static void gamepad_down(system_header *system, uint8_t gamepad_num, uint8_t button)
{
	genesis_context *gen = (genesis_context *)system;
	io_gamepad_down(&gen->io, gamepad_num, button);
	if (gen->mapper_type == MAPPER_JCART) {
		jcart_gamepad_down(gen, gamepad_num, button);
	}
}

static void gamepad_up(system_header *system, uint8_t gamepad_num, uint8_t button)
{
	genesis_context *gen = (genesis_context *)system;
	io_gamepad_up(&gen->io, gamepad_num, button);
	if (gen->mapper_type == MAPPER_JCART) {
		jcart_gamepad_up(gen, gamepad_num, button);
	}
}

static void mouse_down(system_header *system, uint8_t mouse_num, uint8_t button)
{
	genesis_context *gen = (genesis_context *)system;
	io_mouse_down(&gen->io, mouse_num, button);
}

static void mouse_up(system_header *system, uint8_t mouse_num, uint8_t button)
{
	genesis_context *gen = (genesis_context *)system;
	io_mouse_up(&gen->io, mouse_num, button);
}

static void mouse_motion_absolute(system_header *system, uint8_t mouse_num, uint16_t x, uint16_t y)
{
	genesis_context *gen = (genesis_context *)system;
	io_mouse_motion_absolute(&gen->io, mouse_num, x, y);
}

static void mouse_motion_relative(system_header *system, uint8_t mouse_num, int32_t x, int32_t y)
{
	genesis_context *gen = (genesis_context *)system;
	io_mouse_motion_relative(&gen->io, mouse_num, x, y);
}

static void keyboard_down(system_header *system, uint8_t scancode)
{
	genesis_context *gen = (genesis_context *)system;
	io_keyboard_down(&gen->io, scancode);
}

static void keyboard_up(system_header *system, uint8_t scancode)
{
	genesis_context *gen = (genesis_context *)system;
	io_keyboard_up(&gen->io, scancode);
}

static void config_updated(system_header *system)
{
	genesis_context *gen = (genesis_context *)system;
	setup_io_devices(config, &system->info, &gen->io);
}

genesis_context *alloc_init_genesis(rom_info *rom, void *main_rom, void *lock_on, uint32_t system_opts, uint8_t force_region)
{
	static memmap_chunk z80_map[] = {
		{ 0x0000, 0x4000,  0x1FFF, 0, 0, MMAP_READ | MMAP_WRITE | MMAP_CODE, NULL, NULL, NULL, NULL,              NULL },
		{ 0x8000, 0x10000, 0x7FFF, 0, 0, 0,                                  NULL, NULL, NULL, z80_read_bank,     z80_write_bank},
		{ 0x4000, 0x6000,  0x0003, 0, 0, 0,                                  NULL, NULL, NULL, z80_read_ym,       z80_write_ym},
		{ 0x6000, 0x6100,  0xFFFF, 0, 0, 0,                                  NULL, NULL, NULL, NULL,              z80_write_bank_reg},
		{ 0x7F00, 0x8000,  0x00FF, 0, 0, 0,                                  NULL, NULL, NULL, z80_vdp_port_read, z80_vdp_port_write}
	};
	genesis_context *gen = calloc(1, sizeof(genesis_context));
	gen->header.set_speed_percent = set_speed_percent;
	gen->header.start_context = start_genesis;
	gen->header.resume_context = resume_genesis;
	gen->header.load_save = load_save;
	gen->header.persist_save = persist_save;
	gen->header.load_state = load_state;
	gen->header.soft_reset = soft_reset;
	gen->header.free_context = free_genesis;
	gen->header.get_open_bus_value = get_open_bus_value;
	gen->header.request_exit = request_exit;
	gen->header.inc_debug_mode = inc_debug_mode;
	gen->header.gamepad_down = gamepad_down;
	gen->header.gamepad_up = gamepad_up;
	gen->header.mouse_down = mouse_down;
	gen->header.mouse_up = mouse_up;
	gen->header.mouse_motion_absolute = mouse_motion_absolute;
	gen->header.mouse_motion_relative = mouse_motion_relative;
	gen->header.keyboard_down = keyboard_down;
	gen->header.keyboard_up = keyboard_up;
	gen->header.config_updated = config_updated;
	gen->header.serialize = serialize;
	gen->header.deserialize = deserialize;
	gen->header.type = SYSTEM_GENESIS;
	gen->header.info = *rom;
	set_region(gen, rom, force_region);

	gen->vdp = init_vdp_context(gen->version_reg & 0x40);
	gen->vdp->system = &gen->header;
	gen->frame_end = vdp_cycles_to_frame_end(gen->vdp);
	char * config_cycles = tern_find_path(config, "clocks\0max_cycles\0", TVAL_PTR).ptrval;
	gen->max_cycles = config_cycles ? atoi(config_cycles) : DEFAULT_SYNC_INTERVAL;
	gen->int_latency_prev1 = MCLKS_PER_68K * 32;
	gen->int_latency_prev2 = MCLKS_PER_68K * 16;
	
	render_set_video_standard((gen->version_reg & HZ50) ? VID_PAL : VID_NTSC);
	
	gen->ym = malloc(sizeof(ym2612_context));
	ym_init(gen->ym, gen->master_clock, MCLKS_PER_YM, system_opts);

	gen->psg = malloc(sizeof(psg_context));
	psg_init(gen->psg, gen->master_clock, MCLKS_PER_PSG);

	z80_map[0].buffer = gen->zram = calloc(1, Z80_RAM_BYTES);
#ifndef NO_Z80
	z80_options *z_opts = malloc(sizeof(z80_options));
	init_z80_opts(z_opts, z80_map, 5, NULL, 0, MCLKS_PER_Z80, 0xFFFF);
	gen->z80 = init_z80_context(z_opts);
#ifndef NEW_CORE
	gen->z80->next_int_pulse = z80_next_int_pulse;
#endif
	z80_assert_reset(gen->z80, 0);
#else
	gen->z80 = calloc(1, sizeof(z80_context));
#endif

	gen->z80->system = gen;
	gen->z80->mem_pointers[0] = gen->zram;
	gen->z80->mem_pointers[1] = gen->z80->mem_pointers[2] = (uint8_t *)main_rom;

	gen->cart = main_rom;
	gen->lock_on = lock_on;
	gen->work_ram = calloc(2, RAM_WORDS);
	if (!strcmp("random", tern_find_path_default(config, "system\0ram_init\0", (tern_val){.ptrval = "zero"}, TVAL_PTR).ptrval))
	{
		srand(time(NULL));
		for (int i = 0; i < RAM_WORDS; i++)
		{
			gen->work_ram[i] = rand();
		}
		for (int i = 0; i < Z80_RAM_BYTES; i++)
		{
			gen->zram[i] = rand();
		}
		for (int i = 0; i < VRAM_SIZE; i++)
		{
			gen->vdp->vdpmem[i] = rand();
		}
		for (int i = 0; i < SAT_CACHE_SIZE; i++)
		{
			gen->vdp->sat_cache[i] = rand();
		}
		for (int i = 0; i < CRAM_SIZE; i++)
		{
			write_cram_internal(gen->vdp, i, rand());
		}
		for (int i = 0; i < VSRAM_SIZE; i++)
		{
			gen->vdp->vsram[i] = rand();
		}
	}
	setup_io_devices(config, rom, &gen->io);
	gen->header.has_keyboard = io_has_keyboard(&gen->io);

	gen->mapper_type = rom->mapper_type;
	gen->save_type = rom->save_type;
	if (gen->save_type != SAVE_NONE) {
		gen->save_ram_mask = rom->save_mask;
		gen->save_size = rom->save_size;
		gen->save_storage = rom->save_buffer;
		gen->eeprom_map = rom->eeprom_map;
		gen->num_eeprom = rom->num_eeprom;
		if (gen->save_type == SAVE_I2C) {
			eeprom_init(&gen->eeprom, gen->save_storage, gen->save_size);
		} else if (gen->save_type == SAVE_NOR) {
			memcpy(&gen->nor, rom->nor, sizeof(gen->nor));
			//nor_flash_init(&gen->nor, gen->save_storage, gen->save_size, rom->save_page_size, rom->save_product_id, rom->save_bus);
		}
	} else {
		gen->save_storage = NULL;
	}
	
	//This must happen before we generate memory access functions in init_m68k_opts
	for (int i = 0; i < rom->map_chunks; i++)
	{
		if (rom->map[i].start == 0xE00000) {
			rom->map[i].buffer = gen->work_ram;
			break;
		}
	}

	m68k_options *opts = malloc(sizeof(m68k_options));
	init_m68k_opts(opts, rom->map, rom->map_chunks, MCLKS_PER_68K);
	//TODO: make this configurable
	opts->gen.flags |= M68K_OPT_BROKEN_READ_MODIFY;
	gen->m68k = init_68k_context(opts, NULL);
	gen->m68k->system = gen;
	opts->address_log = (system_opts & OPT_ADDRESS_LOG) ? fopen("address.log", "w") : NULL;
	
	//This must happen after the 68K context has been allocated
	for (int i = 0; i < rom->map_chunks; i++)
	{
		if (rom->map[i].flags & MMAP_PTR_IDX) {
			gen->m68k->mem_pointers[rom->map[i].ptr_index] = rom->map[i].buffer;
		}
	}
	
	if (gen->mapper_type == MAPPER_SEGA) {
		//initialize bank registers
		for (int i = 1; i < sizeof(gen->bank_regs); i++)
		{
			gen->bank_regs[i] = i;
		}
	}

	return gen;
}

genesis_context *alloc_config_genesis(void *rom, uint32_t rom_size, void *lock_on, uint32_t lock_on_size, uint32_t ym_opts, uint8_t force_region)
{
	static memmap_chunk base_map[] = {
		{0xE00000, 0x1000000, 0xFFFF,   0, 0, MMAP_READ | MMAP_WRITE | MMAP_CODE, NULL,
		           NULL,          NULL,         NULL,            NULL},
		{0xC00000, 0xE00000,  0x1FFFFF, 0, 0, 0,                                  NULL,
		           (read_16_fun)vdp_port_read,  (write_16_fun)vdp_port_write,
		           (read_8_fun)vdp_port_read_b, (write_8_fun)vdp_port_write_b},
		{0xA00000, 0xA12000,  0x1FFFF,  0, 0, 0,                                  NULL,
		           (read_16_fun)io_read_w,      (write_16_fun)io_write_w,
		           (read_8_fun)io_read,         (write_8_fun)io_write}
	};
	static tern_node *rom_db;
	if (!rom_db) {
		rom_db = load_rom_db();
	}
	rom_info info = configure_rom(rom_db, rom, rom_size, lock_on, lock_on_size, base_map, sizeof(base_map)/sizeof(base_map[0]));
	rom = info.rom;
	rom_size = info.rom_size;
#ifndef BLASTEM_BIG_ENDIAN
	byteswap_rom(rom_size, rom);
	if (lock_on) {
		byteswap_rom(lock_on_size, lock_on);
	}
#endif
	char *m68k_divider = tern_find_path(config, "clocks\0m68k_divider\0", TVAL_PTR).ptrval;
	if (!m68k_divider) {
		m68k_divider = "7";
	}
	MCLKS_PER_68K = atoi(m68k_divider);
	if (!MCLKS_PER_68K) {
		MCLKS_PER_68K = 7;
	}
	return alloc_init_genesis(&info, rom, lock_on, ym_opts, force_region);
}<|MERGE_RESOLUTION|>--- conflicted
+++ resolved
@@ -299,16 +299,12 @@
 static void z80_next_int_pulse(z80_context * z_context)
 {
 	genesis_context * gen = z_context->system;
-<<<<<<< HEAD
-	vdp_run_context(gen->vdp, z_context->current_cycle);
-=======
 #ifdef NEW_CORE
 	z_context->int_cycle = vdp_next_vint_z80(gen->vdp);
 	z_context->int_end_cycle = z_context->int_cycle + Z80_INT_PULSE_MCLKS;
 	z_context->int_value = 0xFF;
 	z80_sync_cycle(z_context, z_context->sync_cycle);
 #else
->>>>>>> 05486c58
 	z_context->int_pulse_start = vdp_next_vint_z80(gen->vdp);
 	z_context->int_pulse_end = z_context->int_pulse_start + Z80_INT_PULSE_MCLKS;
 	z_context->im2_vector = 0xFF;
@@ -1003,27 +999,19 @@
 	genesis_context *gen = context->system;
 
 	if (gen->bus_busy) {
-<<<<<<< HEAD
-#ifdef USE_NATIVE
-		context->current_cycle = context->sync_cycle;
+#if defined(USE_NATIVE) || defined(NEW_CORE)
+		context->Z80_CYCLE = gen->m68k->current_cycle;
 #else
 		context->m_icount = 0;
 #endif
-=======
-		context->Z80_CYCLE = gen->m68k->current_cycle;
->>>>>>> 05486c58
 	}
 
 	//typical delay from bus arbitration
-<<<<<<< HEAD
-#ifdef USE_NATIVE
-	context->current_cycle += 3 * MCLKS_PER_Z80;
+#if defined(USE_NATIVE) || defined(NEW_CORE)
+	context->Z80_CYCLE += 3 * MCLKS_PER_Z80;
 #else
 	context->m_icount -= 3;
 #endif
-=======
-	context->Z80_CYCLE += 3 * MCLKS_PER_Z80;
->>>>>>> 05486c58
 	//TODO: add cycle for an access right after a previous one
 	//TODO: Below cycle time is an estimate based on the time between 68K !BG goes low and Z80 !MREQ goes high
 	//      Needs a new logic analyzer capture to get the actual delay on the 68K side
@@ -1047,25 +1035,18 @@
 	z80_context * context = vcontext;
 	genesis_context *gen = context->system;
 	if (gen->bus_busy) {
-<<<<<<< HEAD
-#ifdef USE_NATIVE
-		context->current_cycle = context->sync_cycle;
+#if defined(USE_NATIVE) || defined(NEW_CORE)
+		context->Z80_CYCLE = gen->m68k->current_cycle;
 #else
 		context->m_icount = 0;
 #endif
 	}
 	//typical delay from bus arbitration
-#ifdef USE_NATIVE
-	context->current_cycle += 3 * MCLKS_PER_Z80;
+#if defined(USE_NATIVE) || defined(NEW_CORE)
+	context->Z80_CYCLE += 3 * MCLKS_PER_Z80;
 #else
 	context->m_icount -= 3;
 #endif
-=======
-		context->Z80_CYCLE = gen->m68k->current_cycle;
-	}
-	//typical delay from bus arbitration
-	context->Z80_CYCLE += 3 * MCLKS_PER_Z80;
->>>>>>> 05486c58
 	//TODO: add cycle for an access right after a previous one
 	//TODO: Below cycle time is an estimate based on the time between 68K !BG goes low and Z80 !MREQ goes high
 	//      Needs a new logic analyzer capture to get the actual delay on the 68K side
