/*
 Copyright 2013 Michael Pavone
 This file is part of BlastEm.
 BlastEm is free software distributed under the terms of the GNU General Public License version 3 or greater. See COPYING for full license text.
*/
#include "backend.h"
#include <stdlib.h>

#ifdef USE_NATIVE
deferred_addr * defer_address(deferred_addr * old_head, uint32_t address, uint8_t *dest)
{
	deferred_addr * new_head = malloc(sizeof(deferred_addr));
	new_head->next = old_head;
	new_head->address = address & 0xFFFFFF;
	new_head->dest = dest;
	return new_head;
}

void remove_deferred_until(deferred_addr **head_ptr, deferred_addr * remove_to)
{
	for(deferred_addr *cur = *head_ptr; cur && cur != remove_to; cur = *head_ptr)
	{
		*head_ptr = cur->next;
		free(cur);
	}
}

void process_deferred(deferred_addr ** head_ptr, void * context, native_addr_func get_native)
{
	deferred_addr * cur = *head_ptr;
	deferred_addr **last_next = head_ptr;
	while(cur)
	{
		code_ptr native = get_native(context, cur->address);//get_native_address(opts->native_code_map, cur->address);
		if (native) {
			int32_t disp = native - (cur->dest + 4);
			code_ptr out = cur->dest;
			*(out++) = disp;
			disp >>= 8;
			*(out++) = disp;
			disp >>= 8;
			*(out++) = disp;
			disp >>= 8;
			*out = disp;
			*last_next = cur->next;
			free(cur);
			cur = *last_next;
		} else {
			last_next = &(cur->next);
			cur = cur->next;
		}
	}
}
#endif

memmap_chunk const *find_map_chunk(uint32_t address, cpu_options *opts, uint16_t flags, uint32_t *size_sum)
{
	if (size_sum) {
		*size_sum = 0;
	}
	address &= opts->address_mask;
	for (memmap_chunk const *cur = opts->memmap, *end = opts->memmap + opts->memmap_chunks; cur != end; cur++)
	{
		if (address >= cur->start && address < cur->end) {
			return cur;
		} else if (size_sum && (cur->flags & flags) == flags) {
			*size_sum += chunk_size(opts, cur);
		}
	}
	return NULL;
}

void * get_native_pointer(uint32_t address, void ** mem_pointers, cpu_options * opts)
{
	memmap_chunk const * memmap = opts->memmap;
	address &= opts->address_mask;
	for (uint32_t chunk = 0; chunk < opts->memmap_chunks; chunk++)
	{
		if (address >= memmap[chunk].start && address < memmap[chunk].end) {
			if (!(memmap[chunk].flags & (MMAP_READ|MMAP_READ_CODE))) {
				return NULL;
			}
			uint8_t * base = memmap[chunk].flags & MMAP_PTR_IDX
				? mem_pointers[memmap[chunk].ptr_index]
				: memmap[chunk].buffer;
			if (!base) {
				if (memmap[chunk].flags & MMAP_AUX_BUFF) {
					return memmap[chunk].buffer + (address & memmap[chunk].aux_mask);
				}
				return NULL;
			}
			return base + (address & memmap[chunk].mask);
		}
	}
	return NULL;
}

void * get_native_write_pointer(uint32_t address, void ** mem_pointers, cpu_options * opts)
{
	memmap_chunk const * memmap = opts->memmap;
	address &= opts->address_mask;
	for (uint32_t chunk = 0; chunk < opts->memmap_chunks; chunk++)
	{
		if (address >= memmap[chunk].start && address < memmap[chunk].end) {
			if (!(memmap[chunk].flags & (MMAP_WRITE))) {
				return NULL;
			}
			uint8_t * base = memmap[chunk].flags & MMAP_PTR_IDX
				? mem_pointers[memmap[chunk].ptr_index]
				: memmap[chunk].buffer;
			if (!base) {
				if (memmap[chunk].flags & MMAP_AUX_BUFF) {
					return memmap[chunk].buffer + (address & memmap[chunk].aux_mask);
				}
				return NULL;
			}
			return base + (address & memmap[chunk].mask);
		}
	}
	return NULL;
}

uint16_t read_word(uint32_t address, void **mem_pointers, cpu_options *opts, void *context)
{
	memmap_chunk const *chunk = find_map_chunk(address, opts, 0, NULL);
	if (!chunk) {
		return 0xFFFF;
	}
	uint32_t offset = address & chunk->mask;
	if (chunk->flags & MMAP_READ) {
		uint8_t *base;
		if (chunk->flags & MMAP_PTR_IDX) {
			base = mem_pointers[chunk->ptr_index];
		} else {
			base = chunk->buffer;
		}
		if (base) {
			uint16_t val;
			if ((chunk->flags & MMAP_ONLY_ODD) || (chunk->flags & MMAP_ONLY_EVEN)) {
				offset /= 2;
				val = base[offset];
				if (chunk->flags & MMAP_ONLY_ODD) {
					val |= 0xFF00;
				} else {
					val = val << 8 | 0xFF;
				}
			} else {
				val = *(uint16_t *)(base + offset);
			}
			return val;
		}
	}
	if ((!(chunk->flags & MMAP_READ) || (chunk->flags & MMAP_FUNC_NULL)) && chunk->read_16) {
		return chunk->read_16(offset, context);
	}
	return 0xFFFF;
}

void write_word(uint32_t address, uint16_t value, void **mem_pointers, cpu_options *opts, void *context)
{
	memmap_chunk const *chunk = find_map_chunk(address, opts, 0, NULL);
	if (!chunk) {
		return;
	}
<<<<<<< HEAD
	uint32_t offset = address & chunk->mask;
=======
	uint32_t offset = (address - chunk->start) & chunk->mask;
>>>>>>> 97af82b7
	if (chunk->flags & MMAP_WRITE) {
		uint8_t *base;
		if (chunk->flags & MMAP_PTR_IDX) {
			base = mem_pointers[chunk->ptr_index];
		} else {
			base = chunk->buffer;
		}
		if (base) {
			if ((chunk->flags & MMAP_ONLY_ODD) || (chunk->flags & MMAP_ONLY_EVEN)) {
				offset /= 2;
				if (chunk->flags & MMAP_ONLY_EVEN) {
					value >>= 16;
				}
				base[offset] = value;
			} else {
				*(uint16_t *)(base + offset) = value;
			}
			return;
		}
	}
	if ((!(chunk->flags & MMAP_WRITE) || (chunk->flags & MMAP_FUNC_NULL)) && chunk->write_16) {
		chunk->write_16(offset, context, value);
	}
}

uint8_t read_byte(uint32_t address, void **mem_pointers, cpu_options *opts, void *context)
{
	memmap_chunk const *chunk = find_map_chunk(address, opts, 0, NULL);
	if (!chunk) {
		return 0xFF;
	}
	uint32_t offset = address & chunk->mask;
	if (chunk->flags & MMAP_READ) {
		uint8_t *base;
		if (chunk->flags & MMAP_PTR_IDX) {
			base = mem_pointers[chunk->ptr_index];
		} else {
			base = chunk->buffer;
		}
		if (base) {
			if ((chunk->flags & MMAP_ONLY_ODD) || (chunk->flags & MMAP_ONLY_EVEN)) {
				if (address & 1) {
					if (chunk->flags & MMAP_ONLY_EVEN) {
						return 0xFF;
					}
				} else if (chunk->flags & MMAP_ONLY_ODD) {
					return 0xFF;
				}
				offset /= 2;
			} else if(opts->byte_swap) {
				offset ^= 1;
			}
			return base[offset];
		}
	}
	if ((!(chunk->flags & MMAP_READ) || (chunk->flags & MMAP_FUNC_NULL)) && chunk->read_8) {
		return chunk->read_8(offset, context);
	}
	return 0xFF;
}

void write_byte(uint32_t address, uint8_t value, void **mem_pointers, cpu_options *opts, void *context)
{
	memmap_chunk const *chunk = find_map_chunk(address, opts, 0, NULL);
	if (!chunk) {
		return;
	}
	uint32_t offset = address & chunk->mask;
	if (chunk->flags & MMAP_WRITE) {
		uint8_t *base;
		if (chunk->flags & MMAP_PTR_IDX) {
			base = mem_pointers[chunk->ptr_index];
		} else {
			base = chunk->buffer;
		}
		if (base) {
			if ((chunk->flags & MMAP_ONLY_ODD) || (chunk->flags & MMAP_ONLY_EVEN)) {
				if (address & 1) {
					if (chunk->flags & MMAP_ONLY_EVEN) {
						return;
					}
				} else if (chunk->flags & MMAP_ONLY_ODD) {
					return;
				}
				offset /= 2;
			} else if(opts->byte_swap) {
				offset ^= 1;
			}
			base[offset] = value;
		}
	}
	if ((!(chunk->flags & MMAP_WRITE) || (chunk->flags & MMAP_FUNC_NULL)) && chunk->write_8) {
		chunk->write_8(offset, context, value);
	}
}

uint32_t chunk_size(cpu_options *opts, memmap_chunk const *chunk)
{
	if (chunk->mask == opts->address_mask) {
		return chunk->end - chunk->start;
	} else {
		return chunk->mask + 1;
	}
}

uint32_t ram_size(cpu_options *opts)
{
	uint32_t size = 0;
	for (int i = 0; i < opts->memmap_chunks; i++)
	{
		if (opts->memmap[i].flags & MMAP_CODE) {
			if (opts->memmap[i].mask == opts->address_mask) {
				size += opts->memmap[i].end - opts->memmap[i].start;
			} else {
				size += opts->memmap[i].mask + 1;
			}
		}
	}
	return size;
}<|MERGE_RESOLUTION|>--- conflicted
+++ resolved
@@ -6,7 +6,7 @@
 #include "backend.h"
 #include <stdlib.h>
 
-#ifdef USE_NATIVE
+#ifndef NEW_CORE
 deferred_addr * defer_address(deferred_addr * old_head, uint32_t address, uint8_t *dest)
 {
 	deferred_addr * new_head = malloc(sizeof(deferred_addr));
@@ -162,11 +162,7 @@
 	if (!chunk) {
 		return;
 	}
-<<<<<<< HEAD
-	uint32_t offset = address & chunk->mask;
-=======
-	uint32_t offset = (address - chunk->start) & chunk->mask;
->>>>>>> 97af82b7
+	uint32_t offset = address & chunk->mask;
 	if (chunk->flags & MMAP_WRITE) {
 		uint8_t *base;
 		if (chunk->flags & MMAP_PTR_IDX) {
