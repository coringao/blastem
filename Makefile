#disable built-in rules
.SUFFIXES :

ifndef OS
OS:=$(shell uname -s)
endif
FIXUP:=true

BUNDLED_LIBZ:=zlib/adler32.o zlib/compress.o zlib/crc32.o zlib/deflate.o zlib/gzclose.o zlib/gzlib.o zlib/gzread.o\
	zlib/gzwrite.o zlib/infback.o zlib/inffast.o zlib/inflate.o zlib/inftrees.o zlib/trees.o zlib/uncompr.o zlib/zutil.o

ifeq ($(OS),Windows)

GLEW_PREFIX:=glew
MEM:=mem_win.o
TERMINAL:=terminal_win.o
FONT:=nuklear_ui/font_win.o
NET:=net_win.o
EXE:=.exe
SO:=dll
CPU:=i686
ifeq ($(CPU),i686)
CC:=i686-w64-mingw32-gcc-win32
WINDRES:=i686-w64-mingw32-windres
GLUDIR:=Win32
SDL2_PREFIX:="sdl/i686-w64-mingw32"
else
CC:=x86_64-w64-mingw32-gcc-win32
WINDRES:=x86_64-w64-mingw32-windres
SDL2_PREFIX:="sdl/x86_64-w64-mingw32"
GLUDIR:=x64
endif
GLEW32S_LIB:=$(GLEW_PREFIX)/lib/Release/$(GLUDIR)/glew32s.lib
CFLAGS:=-std=gnu99 -Wreturn-type -Werror=return-type -Werror=implicit-function-declaration -Wpointer-arith -Werror=pointer-arith
LDFLAGS:=-lm -lmingw32 -lws2_32 -mwindows
ifneq ($(MAKECMDGOALS),libblastem.dll)
CFLAGS+= -I"$(SDL2_PREFIX)/include/SDL2" -I"$(GLEW_PREFIX)/include" -DGLEW_STATIC
LDFLAGS+= $(GLEW32S_LIB) -L"$(SDL2_PREFIX)/lib" -lSDL2main -lSDL2 -lopengl32 -lglu32
endif
LIBZOBJS=$(BUNDLED_LIBZ)

else

MEM:=mem.o
TERMINAL:=terminal.o
NET:=net.o
EXE:=

HAS_PROC:=$(shell if [ -d /proc ]; then /bin/echo -e -DHAS_PROC; fi)
CFLAGS:=-std=gnu99 -Wreturn-type -Werror=return-type -Werror=implicit-function-declaration -Wno-unused-value  -Wpointer-arith -Werror=pointer-arith $(HAS_PROC) -DHAVE_UNISTD_H

ifeq ($(OS),Darwin)
LIBS=sdl2 glew
FONT:=nuklear_ui/font_mac.o
SO:=dylib
else
SO:=so

ifdef USE_FBDEV
LIBS=alsa
ifndef NOGL
LIBS+=glesv2 egl
endif
CFLAGS+= -DUSE_GLES -DUSE_FBDEV -pthread
else
ifdef USE_GLES
ifdef GLES_LIB
LIBS=sdl2
else
LIBS=sdl2 glesv2
endif
CFLAGS+= -DUSE_GLES
else
LIBS=sdl2 glew gl
endif #USE_GLES
endif #USE_FBDEV
FONT:=nuklear_ui/font.o
endif #Darwin

ifdef HOST_ZLIB
LIBS+= zlib
LIBZOBJS=
else
LIBZOBJS=$(BUNDLED_LIBZ)
endif

ifeq ($(OS),Darwin)
#This should really be based on whether or not the C compiler is clang rather than based on the OS
CFLAGS+= -Wno-logical-op-parentheses
endif
ifdef PORTABLE
ifdef USE_GLES
ifndef GLES_LIB
GLES_LIB:=$(shell pkg-config --libs glesv2)
endif
LDFLAGS:=-lm $(GLES_LIB)
else
CFLAGS+= -DGLEW_STATIC -Iglew/include
LDFLAGS:=-lm glew/lib/libGLEW.a
endif

ifeq ($(OS),Darwin)
SDL_INCLUDE_PATH:=Frameworks/SDL2.framework/Headers
LDFLAGS+= -FFrameworks -framework SDL2 -framework OpenGL -framework AppKit
FIXUP:=install_name_tool -change @rpath/SDL2.framework/Versions/A/SDL2 @executable_path/Frameworks/SDL2.framework/Versions/A/SDL2
else
SDL_INCLUDE_PATH:=sdl/include
LDFLAGS+= -Wl,-rpath='$$ORIGIN/lib' -Llib -lSDL2
ifndef USE_GLES
LDFLAGS+= $(shell pkg-config --libs gl)
endif
endif #Darwin
CFLAGS+= -I$(SDL_INCLUDE_PATH)

else
ifeq ($(MAKECMDGOALS),libblastem.$(SO))
LDFLAGS:=-lm
else
CFLAGS:=$(shell pkg-config --cflags-only-I $(LIBS)) $(CFLAGS)
LDFLAGS:=-lm $(shell pkg-config --libs $(LIBS))
ifdef USE_FBDEV
LDFLAGS+= -pthread
endif
endif #libblastem.so

ifeq ($(OS),Darwin)
LDFLAGS+= -framework OpenGL -framework AppKit
endif

endif #PORTABLE
endif #Windows

ifndef OPT
ifdef DEBUG
OPT:=-g3 -O0
else
ifdef NOLTO
OPT:=-O2
else
OPT:=-O2 -flto
endif #NOLTO
endif #DEBUG
endif #OPT

CFLAGS:=$(OPT) $(CFLAGS)
LDFLAGS:=$(OPT) $(LDFLAGS)

ifdef Z80_LOG_ADDRESS
CFLAGS+= -DZ80_LOG_ADDRESS
endif

ifdef PROFILE
PROFFLAGS:= -Wl,--no-as-needed -lprofiler -Wl,--as-needed
CFLAGS+= -g3
endif
ifdef NOGL
CFLAGS+= -DDISABLE_OPENGL
endif

ifdef M68030
CFLAGS+= -DM68030
endif
ifdef M68020
CFLAGS+= -DM68020
endif
ifdef M68010
CFLAGS+= -DM68010
endif

ifndef CPU
CPU:=$(shell uname -m)
endif

#OpenBSD uses different names for these architectures
ifeq ($(CPU),amd64)
CPU:=x86_64
else
ifeq ($(CPU),i386)
CPU:=i686
endif
endif

TRANSOBJS=gen.o backend.o $(MEM) arena.o tern.o
M68KOBJS=68kinst.o

ifdef NEW_CORE
Z80OBJS=z80.o z80inst.o 
M68KOBJS+= m68k_core.o musashi/m68kops.o musashi/m68kcpu.o
CFLAGS+= -DNEW_CORE
else
Z80OBJS=z80inst.o z80_to_x86.o
ifeq ($(CPU),x86_64)
M68KOBJS+= m68k_core.o m68k_core_x86.o
TRANSOBJS+= gen_x86.o backend_x86.o
else
ifeq ($(CPU),i686)
M68KOBJS+= m68k_core.o m68k_core_x86.o
TRANSOBJS+= gen_x86.o backend_x86.o
endif
endif
endif
AUDIOOBJS=ym2612.o psg.o wave.o vgm.o event_log.o render_audio.o
CONFIGOBJS=config.o tern.o util.o paths.o 
NUKLEAROBJS=$(FONT) nuklear_ui/blastem_nuklear.o nuklear_ui/sfnt.o
RENDEROBJS=ppm.o controller_info.o
ifdef USE_FBDEV
RENDEROBJS+= render_fbdev.o
else
RENDEROBJS+= render_sdl.o
endif
	
ifdef NOZLIB
CFLAGS+= -DDISABLE_ZLIB
else
RENDEROBJS+= $(LIBZOBJS) png.o
endif

<<<<<<< HEAD
#MAINOBJS=blastem.o system.o genesis.o debug.o gdb_remote.o vdp.o $(RENDEROBJS) io.o romdb.o hash.o menu.o xband.o 
MAINOBJS=blastem.o system.o genesis.o vdp.o $(RENDEROBJS) io.o romdb.o hash.o menu.o xband.o \
	realtec.o i2c.o nor.o sega_mapper.o multi_game.o megawifi.o $(NET) serialize.o $(TERMINAL) $(CONFIGOBJS) \
	$(M68KOBJS) $(TRANSOBJS) $(AUDIOOBJS) saves.o zip.o bindings.o jcart.o
=======
MAINOBJS=blastem.o system.o genesis.o debug.o gdb_remote.o vdp.o $(RENDEROBJS) io.o romdb.o hash.o menu.o xband.o \
	realtec.o i2c.o nor.o sega_mapper.o multi_game.o megawifi.o $(NET) serialize.o $(TERMINAL) $(CONFIGOBJS) gst.o \
	$(M68KOBJS) $(TRANSOBJS) $(AUDIOOBJS) saves.o zip.o bindings.o jcart.o gen_player.o
>>>>>>> e54367b1

LIBOBJS=libblastem.o system.o genesis.o debug.o gdb_remote.o vdp.o io.o romdb.o hash.o xband.o realtec.o \
	i2c.o nor.o sega_mapper.o multi_game.o megawifi.o $(NET) serialize.o $(TERMINAL) $(CONFIGOBJS) gst.o \
	$(M68KOBJS) $(TRANSOBJS) $(AUDIOOBJS) saves.o jcart.o rom.db.o
	
ifdef NONUKLEAR
CFLAGS+= -DDISABLE_NUKLEAR
else
MAINOBJS+= $(NUKLEAROBJS)
endif

ifeq ($(CPU),x86_64)
CFLAGS+=-DX86_64 -m64
LDFLAGS+=-m64
else
ifeq ($(CPU),i686)
CFLAGS+=-DX86_32 -m32
LDFLAGS+=-m32
else
#$(error $(CPU) is not a supported architecture)
endif
endif

ifdef NOZ80
CFLAGS+=-DNO_Z80
else
MAINOBJS+= sms.o $(Z80OBJS)
LIBOBJS+= sms.o $(Z80OBJS)
endif

ifeq ($(OS),Windows)
MAINOBJS+= res.o
endif

ifdef CONFIG_PATH
CFLAGS+= -DCONFIG_PATH='"'$(CONFIG_PATH)'"'
endif

ifdef DATA_PATH
CFLAGS+= -DDATA_PATH='"'$(DATA_PATH)'"'
endif

ifdef FONT_PATH
CFLAGS+= -DFONT_PATH='"'$(FONT_PATH)'"'
endif

ALL=dis$(EXE) zdis$(EXE) vgmplay$(EXE) blastem$(EXE)
ifneq ($(OS),Windows)
ALL+= termhelper
endif

ifeq ($(MAKECMDGOALS),libblastem.$(SO))
CFLAGS+= -fpic -DIS_LIB
endif

all : $(ALL)

libblastem.$(SO) : $(LIBOBJS)
	$(CC) -shared -o $@ $^ $(LDFLAGS)

blastem$(EXE) : $(MAINOBJS)
	$(CC) -o $@ $^ $(LDFLAGS) $(PROFFLAGS)
	$(FIXUP) ./$@
	
blastjag$(EXE) : jaguar.o jag_video.o $(RENDEROBJS) serialize.o $(M68KOBJS) $(TRANSOBJS) $(CONFIGOBJS)
	$(CC) -o $@ $^ $(LDFLAGS)

termhelper : termhelper.o
	$(CC) -o $@ $^ $(LDFLAGS)

dis$(EXE) : dis.o 68kinst.o tern.o vos_program_module.o
	$(CC) -o $@ $^ $(OPT)
	
jagdis : jagdis.o jagcpu.o tern.o
	$(CC) -o $@ $^

zdis$(EXE) : zdis.o z80inst.o
	$(CC) -o $@ $^

libemu68k.a : $(M68KOBJS) $(TRANSOBJS)
	ar rcs libemu68k.a $(M68KOBJS) $(TRANSOBJS)

trans : trans.o serialize.o $(M68KOBJS) $(TRANSOBJS) util.o
	$(CC) -o trans trans.o $(M68KOBJS) $(TRANSOBJS) util.o $(OPT)

transz80 : transz80.o $(Z80OBJS) $(TRANSOBJS)
	$(CC) -o transz80 transz80.o $(Z80OBJS) $(TRANSOBJS)

ztestrun : ztestrun.o serialize.o $(Z80OBJS) $(TRANSOBJS)
	$(CC) -o ztestrun $^ $(OPT)

ztestgen : ztestgen.o z80inst.o
	$(CC) -ggdb -o ztestgen ztestgen.o z80inst.o

vgmplay$(EXE) : vgmplay.o $(RENDEROBJS) serialize.o $(CONFIGOBJS) $(AUDIOOBJS)
	$(CC) -o $@ $^ $(LDFLAGS)
	$(FIXUP) ./$@

blastcpm : blastcpm.o util.o serialize.o $(Z80OBJS) $(TRANSOBJS)
	$(CC) -o $@ $^ $(OPT) $(PROFFLAGS)

test : test.o vdp.o
	$(CC) -o test test.o vdp.o

testgst : testgst.o gst.o
	$(CC) -o testgst testgst.o gst.o

test_x86 : test_x86.o gen_x86.o gen.o
	$(CC) -o test_x86 test_x86.o gen_x86.o gen.o

test_arm : test_arm.o gen_arm.o mem.o gen.o
	$(CC) -o test_arm test_arm.o gen_arm.o mem.o gen.o
	
test_int_timing : test_int_timing.o vdp.o
	$(CC) -o $@ $^

gen_fib : gen_fib.o gen_x86.o mem.o
	$(CC) -o gen_fib gen_fib.o gen_x86.o mem.o

offsets : offsets.c z80_to_x86.h m68k_core.h
	$(CC) -o offsets offsets.c

vos_prog_info : vos_prog_info.o vos_program_module.o
	$(CC) -o vos_prog_info vos_prog_info.o vos_program_module.o
	
m68k.c : m68k.cpu cpu_dsl.py
	./cpu_dsl.py -d call $< > $@
	
%.c : %.cpu cpu_dsl.py
	./cpu_dsl.py -d goto $< > $@

%.db.c : %.db
	sed $< -e 's/"/\\"/g' -e 's/^\(.*\)$$/"\1\\n"/' -e'1s/^\(.*\)$$/const char $(shell echo $< | tr '.' '_')_data[] = \1/' -e '$$s/^\(.*\)$$/\1;/' > $@

%.o : %.S
	$(CC) -c -o $@ $<

%.o : %.c
	$(CC) $(CFLAGS) -c -o $@ $<
  
%.o : %.m
	$(CC) $(CFLAGS) -c -o $@ $<

%.png : %.xcf
	xcf2png $< > $@

%.tiles : %.spec
	./img2tiles.py -s $< $@

%.bin : %.s68
	vasmm68k_mot -Fbin -m68000 -no-opt -spaces -o $@ -L $@.list $<

%.bin : %.sz8
	vasmz80_mot -Fbin -spaces -o $@ $<
res.o : blastem.rc
	$(WINDRES) blastem.rc res.o

arrow.tiles : arrow.png
cursor.tiles : cursor.png
font_interlace_variable.tiles : font_interlace_variable.png
button.tiles : button.png
font.tiles : font.png

menu.bin : font_interlace_variable.tiles arrow.tiles cursor.tiles button.tiles font.tiles

clean :
	rm -rf $(ALL) trans ztestrun ztestgen *.o nuklear_ui/*.o zlib/*.o<|MERGE_RESOLUTION|>--- conflicted
+++ resolved
@@ -215,16 +215,10 @@
 RENDEROBJS+= $(LIBZOBJS) png.o
 endif
 
-<<<<<<< HEAD
 #MAINOBJS=blastem.o system.o genesis.o debug.o gdb_remote.o vdp.o $(RENDEROBJS) io.o romdb.o hash.o menu.o xband.o 
 MAINOBJS=blastem.o system.o genesis.o vdp.o $(RENDEROBJS) io.o romdb.o hash.o menu.o xband.o \
-	realtec.o i2c.o nor.o sega_mapper.o multi_game.o megawifi.o $(NET) serialize.o $(TERMINAL) $(CONFIGOBJS) \
-	$(M68KOBJS) $(TRANSOBJS) $(AUDIOOBJS) saves.o zip.o bindings.o jcart.o
-=======
-MAINOBJS=blastem.o system.o genesis.o debug.o gdb_remote.o vdp.o $(RENDEROBJS) io.o romdb.o hash.o menu.o xband.o \
 	realtec.o i2c.o nor.o sega_mapper.o multi_game.o megawifi.o $(NET) serialize.o $(TERMINAL) $(CONFIGOBJS) gst.o \
 	$(M68KOBJS) $(TRANSOBJS) $(AUDIOOBJS) saves.o zip.o bindings.o jcart.o gen_player.o
->>>>>>> e54367b1
 
 LIBOBJS=libblastem.o system.o genesis.o debug.o gdb_remote.o vdp.o io.o romdb.o hash.o xband.o realtec.o \
 	i2c.o nor.o sega_mapper.o multi_game.o megawifi.o $(NET) serialize.o $(TERMINAL) $(CONFIGOBJS) gst.o \
@@ -352,7 +346,7 @@
 	
 m68k.c : m68k.cpu cpu_dsl.py
 	./cpu_dsl.py -d call $< > $@
-	
+
 %.c : %.cpu cpu_dsl.py
 	./cpu_dsl.py -d goto $< > $@
 
