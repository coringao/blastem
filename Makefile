--- conflicted
+++ resolved
@@ -145,12 +145,9 @@
 RENDEROBJS+= $(LIBZOBJS) png.o
 endif
 
-<<<<<<< HEAD
-#MAINOBJS=blastem.o system.o genesis.o debug.o gdb_remote.o vdp.o render_sdl.o ppm.o io.o romdb.o hash.o menu.o xband.o realtec.o i2c.o nor.o sega_mapper.o multi_game.o serialize.o $(TERMINAL) $(CONFIGOBJS) gst.o $(M68KOBJS) $(TRANSOBJS) $(AUDIOOBJS)
-MAINOBJS=blastem.o system.o genesis.o vdp.o render_sdl.o ppm.o io.o romdb.o hash.o menu.o xband.o realtec.o i2c.o nor.o sega_mapper.o multi_game.o serialize.o $(TERMINAL) $(CONFIGOBJS) $(M68KOBJS) $(TRANSOBJS) $(AUDIOOBJS)
-=======
-MAINOBJS=blastem.o system.o genesis.o debug.o gdb_remote.o vdp.o $(RENDEROBJS) io.o romdb.o hash.o menu.o xband.o \
-	realtec.o i2c.o nor.o sega_mapper.o multi_game.o megawifi.o $(NET) serialize.o $(TERMINAL) $(CONFIGOBJS) gst.o \
+#MAINOBJS=blastem.o system.o genesis.o debug.o gdb_remote.o vdp.o $(RENDEROBJS) io.o romdb.o hash.o menu.o xband.o 
+MAINOBJS=blastem.o system.o genesis.o vdp.o $(RENDEROBJS) io.o romdb.o hash.o menu.o xband.o \
+	realtec.o i2c.o nor.o sega_mapper.o multi_game.o megawifi.o $(NET) serialize.o $(TERMINAL) $(CONFIGOBJS) \
 	$(M68KOBJS) $(TRANSOBJS) $(AUDIOOBJS) saves.o zip.o bindings.o jcart.o
 	
 ifdef NONUKLEAR
@@ -158,7 +155,6 @@
 else
 MAINOBJS+= $(NUKLEAROBJS)
 endif
->>>>>>> 834ee46f
 
 ifeq ($(CPU),x86_64)
 CFLAGS+=-DX86_64 -m64
@@ -168,7 +164,7 @@
 CFLAGS+=-DX86_32 -m32
 LDFLAGS+=-m32
 else
-$(error $(CPU) is not a supported architecture)
+#$(error $(CPU) is not a supported architecture)
 endif
 endif
 
@@ -287,8 +283,4 @@
 menu.bin : font_interlace_variable.tiles arrow.tiles cursor.tiles button.tiles font.tiles
 
 clean :
-<<<<<<< HEAD
-	rm -rf $(ALL) trans ztestrun ztestgen *.o musashi/*.o
-=======
-	rm -rf $(ALL) trans ztestrun ztestgen *.o nuklear_ui/*.o zlib/*.o
->>>>>>> 834ee46f
+	rm -rf $(ALL) trans ztestrun ztestgen *.o nuklear_ui/*.o zlib/*.o