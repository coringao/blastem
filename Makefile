ifndef OS
OS:=$(shell uname -s)
endif

ifdef NOGL
LIBS=sdl
else
ifeq ($(OS),Darwin)
LIBS=sdl glew
else
LIBS=sdl glew gl
endif
<<<<<<< HEAD
=======
endif

LDFLAGS:=-lm $(shell pkg-config --libs $(LIBS))
>>>>>>> 8a7f8bc0
ifdef DEBUG
CFLAGS:=-ggdb -std=gnu99 $(shell pkg-config --cflags-only-I $(LIBS)) -Wreturn-type -Werror=return-type -Werror=implicit-function-declaration
LDFLAGS:=-ggdb -lm $(shell pkg-config --libs $(LIBS))
else
CFLAGS:=-O2 -flto -std=gnu99 $(shell pkg-config  --cflags-only-I $(LIBS)) -Wreturn-type -Werror=return-type -Werror=implicit-function-declaration
LDFLAGS:=-O2 -flto -lm $(shell pkg-config --libs $(LIBS))
endif

ifdef PROFILE
CFLAGS+= -pg
LDFLAGS+= -pg
endif
ifdef NOGL
CFLAGS+= -DDISABLE_OPENGL
endif

ifdef M68030
CFLAGS+= -DM68030
endif
ifdef M68020
CFLAGS+= -DM68020
endif
ifdef M68010
CFLAGS+= -DM68010
endif

ifndef CPU
CPU:=$(shell uname -m)
endif

ifeq ($(OS),Darwin)
LDFLAGS+= -framework OpenGL
endif

TRANSOBJS=gen.o backend.o mem.o
M68KOBJS=68kinst.o m68k_core.o
ifeq ($(CPU),x86_64)
M68KOBJS+= runtime.o m68k_core_x86.o
TRANSOBJS+= gen_x86.o backend_x86.o
else
ifeq ($(CPU),i686)
M68KOBJS+= runtime_32.o m68k_core_x86.o
TRANSOBJS+= gen_x86.o backend_x86.o
endif
endif

Z80OBJS=z80inst.o z80_to_x86.o
AUDIOOBJS=ym2612.o psg.o wave.o
CONFIGOBJS=config.o tern.o util.o

MAINOBJS=blastem.o debug.o gdb_remote.o vdp.o render_sdl.o io.o $(CONFIGOBJS) gst.o $(M68KOBJS) $(TRANSOBJS) $(AUDIOOBJS)

ifeq ($(CPU),x86_64)
CFLAGS+=-DX86_64
else
ifeq ($(CPU),i686)
CFLAGS+=-DX86_32
endif
endif

ifdef NOZ80
CFLAGS+=-DNO_Z80
else
MAINOBJS+= $(Z80OBJS)
endif


all : dis zdis stateview vgmplay blastem

blastem : $(MAINOBJS)
	$(CC) -o blastem $(MAINOBJS) $(LDFLAGS)

dis : dis.o 68kinst.o tern.o vos_program_module.o
	$(CC) -o dis dis.o 68kinst.o tern.o vos_program_module.o

zdis : zdis.o z80inst.o
	$(CC) -o zdis zdis.o z80inst.o

libemu68k.a : $(M68KOBJS) $(TRANSOBJS)
	ar rcs libemu68k.a $(M68KOBJS) $(TRANSOBJS)

trans : trans.o $(M68KOBJS) $(TRANSOBJS)
	$(CC) -o trans trans.o $(M68KOBJS) $(TRANSOBJS)

transz80 : transz80.o $(Z80OBJS) $(TRANSOBJS)
	$(CC) -o transz80 transz80.o $(Z80OBJS) $(TRANSOBJS)

ztestrun : ztestrun.o $(Z80OBJS) $(TRANSOBJS)
	$(CC) -o ztestrun ztestrun.o $(Z80OBJS) $(TRANSOBJS)

ztestgen : ztestgen.o z80inst.o
	$(CC) -ggdb -o ztestgen ztestgen.o z80inst.o

stateview : stateview.o vdp.o render_sdl.o $(CONFIGOBJS) gst.o
	$(CC) -o stateview stateview.o vdp.o render_sdl.o $(CONFIGOBJS) gst.o $(LDFLAGS)

vgmplay : vgmplay.o render_sdl.o $(CONFIGOBJS) $(AUDIOOBJS)
	$(CC) -o vgmplay vgmplay.o render_sdl.o $(CONFIGOBJS) $(AUDIOOBJS) $(LDFLAGS)

testgst : testgst.o gst.o
	$(CC) -o testgst testgst.o gst.o

test_x86 : test_x86.o gen_x86.o gen.o
	$(CC) -o test_x86 test_x86.o gen_x86.o gen.o

test_arm : test_arm.o gen_arm.o mem.o gen.o
	$(CC) -o test_arm test_arm.o gen_arm.o mem.o gen.o

gen_fib : gen_fib.o gen_x86.o mem.o
	$(CC) -o gen_fib gen_fib.o gen_x86.o mem.o

offsets : offsets.c z80_to_x86.h m68k_core.h
	$(CC) -o offsets offsets.c

vos_prog_info : vos_prog_info.o vos_program_module.o
	$(CC) -o vos_prog_info vos_prog_info.o vos_program_module.o

%.o : %.S
	$(CC) -c -o $@ $<

%.o : %.c
	$(CC) $(CFLAGS) -c -o $@ $<

%.bin : %.s68
	vasmm68k_mot -Fbin -m68000 -no-opt -spaces -o $@ -L $@.list $<

%.bin : %.sz8
	vasmz80_mot -Fbin -spaces -o $@ $<

clean :
	rm -rf dis trans stateview test_x86 gen_fib *.o<|MERGE_RESOLUTION|>--- conflicted
+++ resolved
@@ -10,12 +10,8 @@
 else
 LIBS=sdl glew gl
 endif
-<<<<<<< HEAD
-=======
 endif
 
-LDFLAGS:=-lm $(shell pkg-config --libs $(LIBS))
->>>>>>> 8a7f8bc0
 ifdef DEBUG
 CFLAGS:=-ggdb -std=gnu99 $(shell pkg-config --cflags-only-I $(LIBS)) -Wreturn-type -Werror=return-type -Werror=implicit-function-declaration
 LDFLAGS:=-ggdb -lm $(shell pkg-config --libs $(LIBS))
