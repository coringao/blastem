ifndef OS
OS:=$(shell uname -s)
endif
FIXUP:=true

ifeq ($(OS),Windows)
ifndef SDL2_PREFIX
SDL2_PREFIX:="sdl/i686-w64-mingw32"
endif
ifndef GLEW_PREFIX
GLEW_PREFIX:=glew
endif
ifndef GLEW32S_LIB
GLEW32S_LIB:=$(GLEW_PREFIX)/lib/Release/Win32/glew32s.lib
endif

MEM:=mem_win.o
TERMINAL:=terminal_win.o
EXE:=.exe
CC:=i686-w64-mingw32-gcc-win32
CFLAGS:=-std=gnu99 -Wreturn-type -Werror=return-type -Werror=implicit-function-declaration -I"$(SDL2_PREFIX)/include/SDL2" -I"$(GLEW_PREFIX)/include" -DGLEW_STATIC
LDFLAGS:= $(GLEW32S_LIB) -L"$(SDL2_PREFIX)/lib" -lm -lmingw32 -lSDL2main -lSDL2 -lws2_32 -lopengl32 -lglu32 -mwindows
CPU:=i686

else

MEM:=mem.o
TERMINAL:=terminal.o
EXE:=

ifeq ($(OS),Darwin)
LIBS=sdl2 glew
else
LIBS=sdl2 glew gl
endif #Darwin

HAS_PROC:=$(shell if [ -d /proc ]; then /bin/echo -e -DHAS_PROC; fi)
CFLAGS:=-std=gnu99 -Wreturn-type -Werror=return-type -Werror=implicit-function-declaration -Wno-unused-value $(HAS_PROC)
ifeq ($(OS),Darwin)
#This should really be based on whether or not the C compiler is clang rather than based on the OS
CFLAGS+= -Wno-logical-op-parentheses
endif
ifdef PORTABLE
CFLAGS+= -DGLEW_STATIC -Iglew/include
LDFLAGS:=-lm glew/lib/libGLEW.a

ifeq ($(OS),Darwin)
CFLAGS+= -IFrameworks/SDL2.framework/Headers
LDFLAGS+= -FFrameworks -framework SDL2 -framework OpenGL
FIXUP:=install_name_tool -change @rpath/SDL2.framework/Versions/A/SDL2 @executable_path/Frameworks/SDL2.framework/Versions/A/SDL2
else
CFLAGS+= -Isdl/include
LDFLAGS+= -Wl,-rpath='$$ORIGIN/lib' -Llib -lSDL2 $(shell pkg-config --libs gl)
endif #Darwin

else
CFLAGS:=$(shell pkg-config --cflags-only-I $(LIBS)) $(CFLAGS)
LDFLAGS:=-lm $(shell pkg-config --libs $(LIBS))

ifeq ($(OS),Darwin)
LDFLAGS+= -framework OpenGL
endif

endif #PORTABLE
endif #Windows

ifdef DEBUG
<<<<<<< HEAD
CFLAGS:=-ggdb -Og $(CFLAGS)
LDFLAGS:=-ggdb -Og $(LDFLAGS)
=======
OPT:=-ggdb -Og
>>>>>>> f34bb0f3
else
ifdef NOLTO
OPT:=-O2
else
OPT:=-O2 -flto
endif #NOLTO
endif #DEBUG

CFLAGS:=$(OPT) $(CFLAGS)
LDFLAGS:=$(OPT) $(LDFLAGS)

ifdef Z80_LOG_ADDRESS
CFLAGS+= -DZ80_LOG_ADDRESS
endif

ifdef PROFILE
LDFLAGS+= -Wl,--no-as-needed -lprofiler -Wl,--as-needed
endif
ifdef NOGL
CFLAGS+= -DDISABLE_OPENGL
endif

ifdef M68030
CFLAGS+= -DM68030
endif
ifdef M68020
CFLAGS+= -DM68020
endif
ifdef M68010
CFLAGS+= -DM68010
endif

ifndef CPU
CPU:=$(shell uname -m)
endif

#OpenBSD uses different names for these architectures
ifeq ($(CPU),amd64)
CPU:=x86_64
else
ifeq ($(CPU),i386)
CPU:=i686
endif
endif

#TRANSOBJS=gen.o backend.o $(MEM) arena.o tern.o
TRANSOBJS=backend.o tern.o
M68KOBJS=68kinst.o m68k_core.o musashi/m68kops.o musashi/m68kcpu.o
ifeq ($(CPU),x86_64)
#M68KOBJS+= m68k_core_x86.o
#TRANSOBJS+= gen_x86.o backend_x86.o
else
ifeq ($(CPU),i686)
#M68KOBJS+= m68k_core_x86.o
#TRANSOBJS+= gen_x86.o backend_x86.o
endif
endif

#Z80OBJS=z80inst.o z80_to_x86.o
Z80OBJS=z80inst.o mame_z80/z80.o
AUDIOOBJS=ym2612.o psg.o wave.o
CONFIGOBJS=config.o tern.o util.o

#MAINOBJS=blastem.o system.o genesis.o debug.o gdb_remote.o vdp.o render_sdl.o ppm.o io.o romdb.o hash.o menu.o xband.o realtec.o i2c.o nor.o sega_mapper.o multi_game.o serialize.o $(TERMINAL) $(CONFIGOBJS) gst.o $(M68KOBJS) $(TRANSOBJS) $(AUDIOOBJS)
MAINOBJS=blastem.o system.o genesis.o vdp.o render_sdl.o ppm.o io.o romdb.o hash.o menu.o xband.o realtec.o i2c.o nor.o sega_mapper.o multi_game.o serialize.o $(TERMINAL) $(CONFIGOBJS) $(M68KOBJS) $(TRANSOBJS) $(AUDIOOBJS)

ifeq ($(CPU),x86_64)
CFLAGS+=-DX86_64 -m64
LDFLAGS+=-m64
else
ifeq ($(CPU),i686)
CFLAGS+=-DX86_32 -m32
LDFLAGS+=-m32
else
$(error $(CPU) is not a supported architecture)
endif
endif

ifdef NOZ80
CFLAGS+=-DNO_Z80
else
MAINOBJS+= sms.o $(Z80OBJS)
endif

ifeq ($(OS),Windows)
MAINOBJS+= res.o
endif

ALL=dis$(EXE) zdis$(EXE) stateview$(EXE) vgmplay$(EXE) blastem$(EXE)
ifneq ($(OS),Windows)
ALL+= termhelper
endif

all : $(ALL)

blastem$(EXE) : $(MAINOBJS)
	$(CC) -o $@ $^ $(LDFLAGS)
	$(FIXUP) ./$@
	
blastjag$(EXE) : jaguar.o jag_video.o render_sdl.o serialize.o $(M68KOBJS) $(TRANSOBJS) $(CONFIGOBJS)
	$(CC) -o $@ $^ $(LDFLAGS)

dis$(EXE) : dis.o 68kinst.o tern.o vos_program_module.o
	$(CC) -o $@ $^ $(OPT)
	
jagdis : jagdis.o jagcpu.o tern.o
	$(CC) -o $@ $^

zdis$(EXE) : zdis.o z80inst.o
	$(CC) -o $@ $^

libemu68k.a : $(M68KOBJS) $(TRANSOBJS)
	ar rcs libemu68k.a $(M68KOBJS) $(TRANSOBJS)

trans : trans.o serialize.o $(M68KOBJS) $(TRANSOBJS) util.o
	$(CC) -o trans trans.o $(M68KOBJS) $(TRANSOBJS) util.o $(OPT)

transz80 : transz80.o $(Z80OBJS) $(TRANSOBJS)
	$(CC) -o transz80 transz80.o $(Z80OBJS) $(TRANSOBJS)

ztestrun : ztestrun.o serialize.o $(Z80OBJS) $(TRANSOBJS)
	$(CC) -o ztestrun ztestrun.o $(Z80OBJS) $(TRANSOBJS) $(OPT)

ztestgen : ztestgen.o z80inst.o
	$(CC) -ggdb -o ztestgen ztestgen.o z80inst.o

stateview$(EXE) : stateview.o vdp.o render_sdl.o ppm.o serialize.o $(CONFIGOBJS) gst.o
	$(CC) -o $@ $^ $(LDFLAGS)
	$(FIXUP) ./$@

vgmplay$(EXE) : vgmplay.o render_sdl.o ppm.o serialize.o $(CONFIGOBJS) $(AUDIOOBJS)
	$(CC) -o $@ $^ $(LDFLAGS)
	$(FIXUP) ./$@

blastcpm : blastcpm.o util.o serialize.o $(Z80OBJS) $(TRANSOBJS)
	$(CC) -o $@ $^ $(OPT)

test : test.o vdp.o
	$(CC) -o test test.o vdp.o

testgst : testgst.o gst.o
	$(CC) -o testgst testgst.o gst.o

test_x86 : test_x86.o gen_x86.o gen.o
	$(CC) -o test_x86 test_x86.o gen_x86.o gen.o

test_arm : test_arm.o gen_arm.o mem.o gen.o
	$(CC) -o test_arm test_arm.o gen_arm.o mem.o gen.o
	
test_int_timing : test_int_timing.o vdp.o
	$(CC) -o $@ $^

gen_fib : gen_fib.o gen_x86.o mem.o
	$(CC) -o gen_fib gen_fib.o gen_x86.o mem.o

offsets : offsets.c z80_to_x86.h m68k_core.h
	$(CC) -o offsets offsets.c

vos_prog_info : vos_prog_info.o vos_program_module.o
	$(CC) -o vos_prog_info vos_prog_info.o vos_program_module.o

%.o : %.S
	$(CC) -c -o $@ $<

%.o : %.c
	$(CC) $(CFLAGS) -c -o $@ $<
%.png : %.xcf
	xcf2png $< > $@

%.tiles : %.spec
	./img2tiles.py -s $< $@

%.bin : %.s68
	vasmm68k_mot -Fbin -m68000 -no-opt -spaces -o $@ -L $@.list $<

%.bin : %.sz8
	vasmz80_mot -Fbin -spaces -o $@ $<
res.o : blastem.rc
	i686-w64-mingw32-windres blastem.rc res.o

arrow.tiles : arrow.png
cursor.tiles : cursor.png
font_interlace_variable.tiles : font_interlace_variable.png
button.tiles : button.png
font.tiles : font.png

menu.bin : font_interlace_variable.tiles arrow.tiles cursor.tiles button.tiles font.tiles

clean :
	rm -rf $(ALL) trans ztestrun ztestgen *.o musashi/*.o<|MERGE_RESOLUTION|>--- conflicted
+++ resolved
@@ -65,12 +65,7 @@
 endif #Windows
 
 ifdef DEBUG
-<<<<<<< HEAD
-CFLAGS:=-ggdb -Og $(CFLAGS)
-LDFLAGS:=-ggdb -Og $(LDFLAGS)
-=======
 OPT:=-ggdb -Og
->>>>>>> f34bb0f3
 else
 ifdef NOLTO
 OPT:=-O2
