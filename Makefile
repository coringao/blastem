--- conflicted
+++ resolved
@@ -1,47 +1,37 @@
-<<<<<<< HEAD
+ifndef OS
+OS:=$(shell uname -s)
+endif
 
-ifdef WINDOWS
+ifeq ($(OS),Windows)
+CC:=wine gcc.exe
 
 MEM:=mem_win.o
 BLASTEM:=blastem.exe
-RUNTIME32:=runtime_win.S
 
 CC:=wine gcc.exe
-CFLAGS:=-O2 -std=gnu99 -Wreturn-type -Werror=return-type -Werror=implicit-function-declaration -I"C:/MinGW/usr/include/SDL" -DGLEW_STATIC
-LDFLAGS:= -L"C:/MinGW/usr/lib" -lm -lmingw32 -lSDLmain -lSDL
-ifndef NOGL
-LDFLAGS+= -lopengl32 -lglu32
-endif
-LDFLAGS+= -mwindows
+CFLAGS:=-O2 -std=gnu99 -Wreturn-type -Werror=return-type -Werror=
+LDFLAGS:= -L"C:/MinGW/usr/lib" -lm -lmingw32 -lSDLmain -lSDL -mwindows
 CPU:=i686
 
 else
 
 MEM:=mem.o
 BLASTEM:=blastem
-RUNTIME32:=runtime_32.S
-
-ifdef NOGL
-LIBS=sdl
-=======
-ifndef OS
-OS:=$(shell uname -s)
-endif
 
 ifeq ($(OS),Darwin)
 LIBS=sdl2 glew
->>>>>>> 6817ef55
 else
 LIBS=sdl2 glew gl
-endif
+endif #Darwin
 
-ifdef DEBUG
+ifdef DEBUGW
 CFLAGS:=-ggdb -std=gnu99 $(shell pkg-config --cflags-only-I $(LIBS)) -Wreturn-type -Werror=return-type -Werror=implicit-function-declaration
 LDFLAGS:=-ggdb -lm $(shell pkg-config --libs $(LIBS))
 else
 CFLAGS:=-O2 -flto -std=gnu99 $(shell pkg-config  --cflags-only-I $(LIBS)) -Wreturn-type -Werror=return-type -Werror=implicit-function-declaration
 LDFLAGS:=-O2 -flto -lm $(shell pkg-config --libs $(LIBS))
-endif
+endif #DEBUG
+endif #Windows
 
 ifdef Z80_LOG_ADDRESS
 CFLAGS+= -DZ80_LOG_ADDRESS
@@ -68,29 +58,19 @@
 ifndef CPU
 CPU:=$(shell uname -m)
 endif
-endif
 
-<<<<<<< HEAD
-
-TRANSOBJS=gen.o backend.o $(MEM)
-=======
 ifeq ($(OS),Darwin)
 LDFLAGS+= -framework OpenGL
 endif
 
 TRANSOBJS=gen.o backend.o mem.o
->>>>>>> 6817ef55
 M68KOBJS=68kinst.o m68k_core.o
 ifeq ($(CPU),x86_64)
 M68KOBJS+= m68k_core_x86.o
 TRANSOBJS+= gen_x86.o backend_x86.o
 else
 ifeq ($(CPU),i686)
-<<<<<<< HEAD
-M68KOBJS+= $(RUNTIME32) m68k_core_x86.o
-=======
 M68KOBJS+= m68k_core_x86.o
->>>>>>> 6817ef55
 TRANSOBJS+= gen_x86.o backend_x86.o
 endif
 endif
@@ -118,9 +98,7 @@
 endif
 
 ifdef WINDOWS
-ifndef NOGL
 MAINOBJS+= glew32s.lib
-endif
 endif
 
 all : dis zdis stateview vgmplay blastem
