--- conflicted
+++ resolved
@@ -67,12 +67,7 @@
 endif #Windows
 
 ifdef DEBUG
-<<<<<<< HEAD
-CFLAGS:=-g3 $(CFLAGS)
-LDFLAGS:=-g3 $(LDFLAGS)
-=======
-OPT:=-ggdb -Og
->>>>>>> 15af9462
+OPT:=-g3 -Og
 else
 ifdef NOLTO
 OPT:=-O2
@@ -133,32 +128,25 @@
 
 Z80OBJS=z80inst.o z80_to_x86.o
 AUDIOOBJS=ym2612.o psg.o wave.o
-<<<<<<< HEAD
 CONFIGOBJS=config.o tern.o util.o paths.o 
 NUKLEAROBJS=$(FONT) nuklear_ui/blastem_nuklear.o nuklear_ui/sfnt.o
+LIBZOBJS=zlib/adler32.o zlib/compress.o zlib/crc32.o zlib/deflate.o zlib/gzclose.o zlib/gzlib.o zlib/gzread.o\
+	zlib/gzwrite.o zlib/infback.o zlib/inffast.o zlib/inflate.o zlib/inftrees.o zlib/trees.o zlib/uncompr.o zlib/zutil.o
 
 MAINOBJS=blastem.o system.o genesis.o debug.o gdb_remote.o vdp.o render_sdl.o ppm.o io.o romdb.o hash.o menu.o xband.o \
-	realtec.o i2c.o nor.o sega_mapper.o multi_game.o serialize.o $(TERMINAL) $(CONFIGOBJS) gst.o $(M68KOBJS) \
-	$(TRANSOBJS) $(AUDIOOBJS) saves.o
+	realtec.o i2c.o nor.o sega_mapper.o multi_game.o megawifi.o net.o serialize.o $(TERMINAL) $(CONFIGOBJS) gst.o \
+	$(M68KOBJS) $(TRANSOBJS) $(AUDIOOBJS) saves.o zip.o 
 	
 ifdef NONUKLEAR
 CFLAGS+= -DDISABLE_NUKLEAR
 else
 MAINOBJS+= $(NUKLEAROBJS)
-=======
-CONFIGOBJS=config.o tern.o util.o
-LIBZOBJS=zlib/adler32.o zlib/compress.o zlib/crc32.o zlib/deflate.o zlib/gzclose.o zlib/gzlib.o zlib/gzread.o\
-	zlib/gzwrite.o zlib/infback.o zlib/inffast.o zlib/inflate.o zlib/inftrees.o zlib/trees.o zlib/uncompr.o zlib/zutil.o
-
-MAINOBJS=blastem.o system.o genesis.o debug.o gdb_remote.o vdp.o render_sdl.o ppm.o io.o romdb.o hash.o menu.o xband.o\
-	realtec.o i2c.o nor.o sega_mapper.o multi_game.o megawifi.o net.o serialize.o $(TERMINAL) $(CONFIGOBJS) gst.o\
-	zip.o $(M68KOBJS) $(TRANSOBJS) $(AUDIOOBJS)
-	
+endif
+
 ifdef NOZLIB
 CFLAGS+= -DDISABLE_ZLIB
 else
 MAINOBJS+= $(LIBZOBJS) png.o
->>>>>>> 15af9462
 endif
 
 ifeq ($(CPU),x86_64)
@@ -284,8 +272,4 @@
 menu.bin : font_interlace_variable.tiles arrow.tiles cursor.tiles button.tiles font.tiles
 
 clean :
-<<<<<<< HEAD
-	rm -rf $(ALL) trans ztestrun ztestgen *.o nuklear_ui/*.o
-=======
-	rm -rf $(ALL) trans ztestrun ztestgen *.o zlib/*.o
->>>>>>> 15af9462
+	rm -rf $(ALL) trans ztestrun ztestgen *.o nuklear_ui/*.o zlib/*.o