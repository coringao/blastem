--- conflicted
+++ resolved
@@ -161,19 +161,15 @@
 RENDEROBJS+= $(LIBZOBJS) png.o
 endif
 
-<<<<<<< HEAD
-MAINOBJS=blastem.o system.o genesis.o segacd.o debug.o gdb_remote.o vdp.o render_sdl.o ppm.o io.o romdb.o hash.o menu.o xband.o realtec.o i2c.o nor.o sega_mapper.o multi_game.o serialize.o $(TERMINAL) $(CONFIGOBJS) gst.o $(M68KOBJS) $(TRANSOBJS) $(AUDIOOBJS)
-=======
 MAINOBJS=blastem.o system.o genesis.o debug.o gdb_remote.o vdp.o $(RENDEROBJS) io.o romdb.o hash.o menu.o xband.o \
 	realtec.o i2c.o nor.o sega_mapper.o multi_game.o megawifi.o $(NET) serialize.o $(TERMINAL) $(CONFIGOBJS) gst.o \
-	$(M68KOBJS) $(TRANSOBJS) $(AUDIOOBJS) saves.o zip.o bindings.o jcart.o
+	$(M68KOBJS) $(TRANSOBJS) $(AUDIOOBJS) saves.o zip.o bindings.o jcart.o segacd.o
 	
 ifdef NONUKLEAR
 CFLAGS+= -DDISABLE_NUKLEAR
 else
 MAINOBJS+= $(NUKLEAROBJS)
 endif
->>>>>>> 5af8cdc7
 
 ifeq ($(CPU),x86_64)
 CFLAGS+=-DX86_64 -m64
