--- conflicted
+++ resolved
@@ -70,7 +70,7 @@
 	void *            system;
 	uint8_t           ram_code_flags[(8 * 1024)/128/8];
 	uint32_t          int_enable_cycle;
-	uint16_t          pc;
+  uint16_t          pc;
 	uint32_t          int_pulse_start;
 	uint32_t          int_pulse_end;
 	uint8_t           breakpoint_flags[(16 * 1024)/sizeof(uint8_t)];
@@ -83,20 +83,11 @@
 } z80_context;
 
 void translate_z80_stream(z80_context * context, uint32_t address);
-<<<<<<< HEAD
 void init_z80_opts(z80_options * options, memmap_chunk const * chunks, uint32_t num_chunks, uint32_t clock_divider);
 void init_z80_context(z80_context * context, z80_options * options);
 code_ptr z80_get_native_address(z80_context * context, uint32_t address);
 code_ptr z80_get_native_address_trans(z80_context * context, uint32_t address);
 z80_context * z80_handle_code_write(uint32_t address, z80_context * context);
-=======
-void init_x86_z80_opts(x86_z80_options * options);
-void init_z80_context(z80_context * context, x86_z80_options * options);
-uint8_t * z80_get_native_address(z80_context * context, uint32_t address);
-extern uint8_t * z80_get_native_address_trans(z80_context * context, uint32_t address) asm("z80_get_native_address_trans");
-z80_context * z80_handle_code_write(uint32_t address, z80_context * context) asm("z80_handle_code_write");
-extern void z80_run(z80_context * context) asm("z80_run");
->>>>>>> 8a7f8bc0
 void z80_reset(z80_context * context);
 void zinsert_breakpoint(z80_context * context, uint16_t address, uint8_t * bp_handler);
 void zremove_breakpoint(z80_context * context, uint16_t address);
