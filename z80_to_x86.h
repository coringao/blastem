--- conflicted
+++ resolved
@@ -1,6 +1,6 @@
 /*
  Copyright 2013 Michael Pavone
- This file is part of BlastEm.
+ This file is part of BlastEm. 
  BlastEm is free software distributed under the terms of the GNU General Public License version 3 or greater. See COPYING for full license text.
 */
 #ifndef Z80_TO_X86_H_
@@ -72,11 +72,8 @@
 	void *            system;
 	uint8_t           ram_code_flags[(8 * 1024)/128/8];
 	uint32_t          int_enable_cycle;
-<<<<<<< HEAD
 	z80_run_fun       run;
   uint16_t          pc;
-=======
-	uint16_t          pc;
 	uint32_t          int_pulse_start;
 	uint32_t          int_pulse_end;
 	uint8_t           breakpoint_flags[(16 * 1024)/sizeof(uint8_t)];
@@ -84,7 +81,6 @@
 	uint8_t *         bp_stub;
 	uint8_t *         interp_code[256];
 
->>>>>>> 3c8d04a6
 } z80_context;
 
 void translate_z80_stream(z80_context * context, uint32_t address);
