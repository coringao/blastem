#include <stdio.h>
#include <stdlib.h>
#include <stddef.h>
#include <string.h>
#include <time.h>
#include <sys/select.h>

<<<<<<< HEAD
#ifdef USE_NATIVE
#include "z80_to_x86.h"
#else
#include "mame_z80/z80.h"
=======
#ifdef NEW_CORE
#include "z80.h"
#else
#include "z80_to_x86.h"
>>>>>>> 05486c58
#endif
#include "util.h"

uint8_t ram[64 * 1024];

#define START_OFF 0x100
#define OS_START 0xE400
#define OS_RESET 0xE403
int headless = 1;

#ifndef NEW_CORE
void z80_next_int_pulse(z80_context * context)
{
	context->int_pulse_start = context->int_pulse_end = CYCLE_NEVER;
}
#endif

void render_errorbox(char *title, char *message)
{
}

void render_infobox(char *title, char *message)
{
}

void *console_write(uint32_t address, void *context, uint8_t value)
{
	putchar(value);
	return context;
}

uint8_t console_read(uint32_t address, void *context)
{
	return getchar();
}

void *console_flush_write(uint32_t address, void *context, uint8_t value)
{
	fflush(stdout);
	return context;
}

uint8_t console_status_read(uint32_t address, void *context)
{
	fd_set read_fds;
	FD_ZERO(&read_fds);
	struct timeval timeout;
	timeout.tv_sec = 0;
	timeout.tv_usec = 0;
	FD_SET(fileno(stdin), &read_fds);
	return select(fileno(stdin)+1, &read_fds, NULL, NULL, &timeout) > 0; 
}

time_t start;
uint64_t total_cycles;
void *exit_write(uint32_t address, void *context, uint8_t value)
{
	time_t duration = time(NULL) - start;
	z80_context *z80 = context;
#ifdef NEW_CORE
	total_cycles += z80->cycles;
#else
	total_cycles += context->current_cycle;
#endif
	printf("Effective clock speed: %f MHz\n", ((double)total_cycles) / (1000000.0 * duration));
	exit(0);
	return context;
}

const memmap_chunk z80_map[] = {
	{ 0x0000, 0x10000,  0xFFFF, 0, 0, MMAP_READ | MMAP_WRITE | MMAP_CODE, ram, NULL, NULL, NULL, NULL},
};

memmap_chunk io_map[] = {
	{ 0x0, 0x1, 0xFFFF, 0, 0, 0, NULL, NULL, NULL, console_read, console_write},
	{ 0x1, 0x2, 0xFFFF, 0, 0, 0, NULL, NULL, NULL, console_status_read, console_flush_write},
	{ 0x2, 0x3, 0xFFFF, 0, 0, 0, NULL, NULL, NULL, NULL, exit_write},
};

int main(int argc, char **argv)
{
	FILE *f = fopen("fake_cpm.bin", "rb");
	long fsize = file_size(f);
	if (fsize > sizeof(ram) - OS_START) {
		fsize = sizeof(ram) - OS_START;
	}
	if (fread(ram + OS_START, 1, fsize, f) != fsize) {
		fprintf(stderr, "Error reading from fake_cpm.bin\n");
		exit(1);
	}
	f = fopen(argv[1], "rb");
	fsize = file_size(f);
	if (fsize > OS_START - START_OFF) {
		fsize = OS_START - START_OFF;
	}
	if (fread(ram + START_OFF, 1, fsize, f) != fsize) {
		fprintf(stderr, "Error reading from file %s\n", argv[1]);
		exit(1);
	}
	fclose(f);
	ram[0] = 0xC3;
	ram[1] = OS_RESET & 0xFF;
	ram[2] = OS_RESET >> 8;
	ram[5] = 0xC3;
	ram[6] = OS_START & 0xFF;
	ram[7] = OS_START >> 8;
	
	z80_options opts;
	z80_context *context;
	init_z80_opts(&opts, z80_map, 1, io_map, 3, 1, 0xFF);
	context = init_z80_context(&opts);
	start = time(NULL);
	for(;;)
	{
#ifdef NEW_CORE
		z80_execute(context, 1000000);
		total_cycles += context->cycles;
		context->cycles = 0;
#else
		z80_run(context, 1000000);
		total_cycles += context->current_cycle;
		context->current_cycle = 0;
#endif
		
	}
	return 0;
}<|MERGE_RESOLUTION|>--- conflicted
+++ resolved
@@ -5,17 +5,14 @@
 #include <time.h>
 #include <sys/select.h>
 
-<<<<<<< HEAD
+#ifdef NEW_CORE
+#include "z80.h"
+#else
 #ifdef USE_NATIVE
 #include "z80_to_x86.h"
 #else
 #include "mame_z80/z80.h"
-=======
-#ifdef NEW_CORE
-#include "z80.h"
-#else
-#include "z80_to_x86.h"
->>>>>>> 05486c58
+#endif
 #endif
 #include "util.h"
 
