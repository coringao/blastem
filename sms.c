--- conflicted
+++ resolved
@@ -321,6 +321,7 @@
 	sms_context *sms = (sms_context *)system;
 	char *statepath = get_slot_name(system, slot, "state");
 	uint8_t ret;
+#ifdef USE_NATIVE
 	if (!sms->z80->native_pc) {
 		ret = get_modification_time(statepath) != 0;
 		if (ret) {
@@ -329,6 +330,7 @@
 		goto done;
 		
 	}
+#endif
 	ret = load_state_path(sms, statepath);
 done:
 	free(statepath);
@@ -343,15 +345,12 @@
 	render_set_video_standard(VID_NTSC);
 	while (!sms->should_return)
 	{
-<<<<<<< HEAD
 #ifdef USE_NATIVE
-=======
 		if (system->delayed_load_slot) {
 			load_state(system, system->delayed_load_slot - 1);
 			system->delayed_load_slot = 0;
 			
 		}
->>>>>>> 834ee46f
 		if (system->enter_debugger && sms->z80->pc) {
 			system->enter_debugger = 0;
 			zdebugger(sms->z80, sms->z80->pc);
